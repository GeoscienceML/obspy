# -*- coding: utf-8 -*-
"""
The obspy.signal.trigger test suite.
"""
import gzip
<<<<<<< HEAD
import os
import re
import unittest
=======
>>>>>>> 10758fd7
import warnings
from ctypes import ArgumentError

import numpy as np
import pytest
from numpy.testing import assert_array_almost_equal, assert_array_equal

from obspy import Stream, UTCDateTime, read
from obspy.signal.trigger import (
    ar_pick, classic_sta_lta, classic_sta_lta_py, coincidence_trigger, pk_baer,
    recursive_sta_lta, recursive_sta_lta_py, trigger_onset, aic_simple,
    energy_ratio, modified_energy_ratio)
from obspy.signal.util import clibsignal
import pytest


def aic_simple_python(a):
    if len(a) <= 2:
        return np.zeros(len(a), dtype=np.float64)
    a = np.asarray(a)
    aic_cf = np.zeros(a.size - 1, dtype=np.float64)
    with np.errstate(divide='ignore'):
        aic_cf[0] = (a.size - 2) * np.log(np.var(a[1:]))
        aic_cf[-1] = (a.size - 1) * np.log(np.var(a[:-1]))
        for ii in range(2, a.size - 1):
            var1 = np.log(np.var(a[:ii]))
            var2 = np.log(np.var(a[ii:]))
            val1 = ii * var1
            val2 = (a.size - ii - 1) * var2
            aic_cf[ii - 1] = (val1 + val2)
    aic_cf = np.r_[aic_cf, aic_cf[-1]]
    return aic_cf


class TestTrigger():
    """
    Test cases for obspy.trigger
    """
    @classmethod
    def setup_class(cls):
        # random seed data
        np.random.seed(815)
        cls.data = np.random.randn(int(1e5))

    def test_rec_sta_lta_c(self):
        """
        Test case for ctypes version of recursive_sta_lta
        """
        nsta, nlta = 5, 10
        c1 = recursive_sta_lta(self.data, nsta, nlta)
        assert round(abs(c1[99]-0.80810165), 7) == 0
        assert round(abs(c1[100]-0.75939449), 7) == 0
        assert round(abs(c1[101]-0.91763978), 7) == 0
        assert round(abs(c1[102]-0.97465004), 7) == 0

    def test_rec_sta_lta_python(self):
        """
        Test case for python version of recursive_sta_lta
        """
        nsta, nlta = 5, 10
        c2 = recursive_sta_lta_py(self.data, nsta, nlta)
        assert round(abs(c2[99]-0.80810165), 7) == 0
        assert round(abs(c2[100]-0.75939449), 7) == 0
        assert round(abs(c2[101]-0.91763978), 7) == 0
        assert round(abs(c2[102]-0.97465004), 7) == 0

    def test_rec_sta_lta_raise(self):
        """
        Type checking recursive_sta_lta
        """
        ndat = 1
        charfct = np.empty(ndat, dtype=np.float64)
        with pytest.raises(ArgumentError):
            clibsignal.recstalta(
                [1], charfct, ndat, 5, 10)
        with pytest.raises(ArgumentError):
            clibsignal.recstalta(
                np.array([1], dtype=np.int32), charfct, ndat, 5, 10)

    def test_pk_baer(self, testdata):
        """
        Test pk_baer against implementation for UNESCO short course
        """
        with gzip.open(testdata['manz_waldk.a01.gz']) as f:
            data = np.loadtxt(f, dtype=np.float32)
        df, ntdownmax, ntupevent, thr1, thr2, npreset_len, np_dur = \
            (200.0, 20, 60, 7.0, 12.0, 100, 100)
        nptime, pfm = pk_baer(data, df, ntdownmax, ntupevent,
                              thr1, thr2, npreset_len, np_dur)
        assert nptime == 17545
        assert pfm == 'IPU0'

    def test_pk_baer_cf(self, testdata):
        """
        Test pk_baer against implementation for UNESCO short course
        """
        with gzip.open(testdata['manz_waldk.a01.gz']) as f:
            data = np.loadtxt(f, dtype=np.float32)
        df, ntdownmax, ntupevent, thr1, thr2, npreset_len, np_dur = \
            (200.0, 20, 60, 7.0, 12.0, 100, 100)
        nptime, pfm, cf = pk_baer(data, df, ntdownmax, ntupevent,
                                  thr1, thr2, npreset_len, np_dur,
                                  return_cf=True)
        assert nptime == 17545
        assert pfm == 'IPU0'
        assert len(cf) == 119999

    def test_aic_simple_constant_data(self):
        data = [1] * 10
        # all negative inf
        assert_array_equal(aic_simple(data), -np.inf)

    def test_aic_simple_small_size(self):
        data = [3, 4]
        assert_array_equal(aic_simple(data), [0, 0])

    def test_aic_simple(self):
        np.random.seed(0)
        data = np.random.rand(100)
        aic = aic_simple(data)
        assert len(aic) == len(data)
        aic_true = aic_simple_python(data)
        assert_array_almost_equal(aic, aic_true)

    def test_ar_pick(self, testdata):
        """
        Test ar_pick against implementation for UNESCO short course
        """
        data = []
        for channel in ['z', 'n', 'e']:
            filename = 'loc_RJOB20050801145719850.' + channel
            data.append(np.loadtxt(testdata[filename], dtype=np.float32))
        # some default arguments
        samp_rate, f1, f2, lta_p, sta_p, lta_s, sta_s, m_p, m_s, l_p, l_s = \
            200.0, 1.0, 20.0, 1.0, 0.1, 4.0, 1.0, 2, 8, 0.1, 0.2
        ptime, stime = ar_pick(data[0], data[1], data[2], samp_rate, f1, f2,
                               lta_p, sta_p, lta_s, sta_s, m_p, m_s, l_p, l_s)
        assert round(abs(ptime-30.6350002289), 7) == 0
        # seems to be strongly machine dependent, go for int for 64 bit
        # self.assertEqual(int(stime + 0.5), 31)
        assert abs(stime-31.165) < 0.05

        # All three arrays must have the same length, otherwise an error is
        # raised.
        msg = "All three data arrays must have the same length."
        with pytest.raises(ValueError, match=msg):
            ar_pick(data[0], data[1], np.zeros(1), samp_rate, f1, f2, lta_p,
                    sta_p, lta_s, sta_s, m_p, m_s, l_p, l_s)

    def test_ar_pick_low_amplitude(self, testdata):
        """
        Test ar_pick with low amplitude data
        """
        data = []
        for channel in ['z', 'n', 'e']:
            filename = 'loc_RJOB20050801145719850.' + channel
            data.append(np.loadtxt(testdata[filename], dtype=np.float32))

        # articially reduce signal amplitude
        for d in data:
            d /= 10.0 * d.max()

        # some default arguments
        samp_rate, f1, f2, lta_p, sta_p, lta_s, sta_s, m_p, m_s, l_p, l_s = \
            200.0, 1.0, 20.0, 1.0, 0.1, 4.0, 1.0, 2, 8, 0.1, 0.2
        ptime, stime = ar_pick(data[0], data[1], data[2], samp_rate, f1, f2,
                               lta_p, sta_p, lta_s, sta_s, m_p, m_s, l_p, l_s)
        assert round(abs(ptime-30.6350002289), 7) == 0
        # seems to be strongly machine dependent, go for int for 64 bit
        # self.assertAlmostEqual(stime, 31.2800006866)
        assert int(stime + 0.5) == 31

    def test_trigger_onset(self):
        """
        Test trigger onset function
        """
        on_of = np.array([[6.0, 31], [69, 94], [131, 181], [215, 265],
                          [278, 315], [480, 505], [543, 568], [605, 631]])
        cft = np.concatenate((np.sin(np.arange(0, 5 * np.pi, 0.1)) + 1,
                              np.sin(np.arange(0, 5 * np.pi, 0.1)) + 2.1,
                              np.sin(np.arange(0, 5 * np.pi, 0.1)) + 0.4,
                              np.sin(np.arange(0, 5 * np.pi, 0.1)) + 1))
        picks = trigger_onset(cft, 1.5, 1.0, max_len=50)
        np.testing.assert_array_equal(picks, on_of)
        # check that max_len_delete drops the picks
        picks_del = trigger_onset(cft, 1.5, 1.0, max_len=50,
                                  max_len_delete=True)
        np.testing.assert_array_equal(
            picks_del, on_of[np.array([0, 1, 5, 6, 7])])
        #
        # set True for visual understanding the tests
        if False:  # pragma: no cover
            import matplotlib.pyplot as plt
            plt.plot(cft)
            plt.hlines([1.5, 1.0], 0, len(cft))
            on_of = np.array(on_of)
            plt.vlines(picks[:, 0], 1.0, 2.0, color='g', linewidth=2,
                       label="ON max_len")
            plt.vlines(picks[:, 1], 0.5, 1.5, color='r', linewidth=2,
                       label="OF max_len")
            plt.vlines(picks_del[:, 0] + 2, 1.0, 2.0, color='y', linewidth=2,
                       label="ON max_len_delete")
            plt.vlines(picks_del[:, 1] + 2, 0.5, 1.5, color='b', linewidth=2,
                       label="OF max_len_delete")
            plt.legend()
            plt.show()

    def test_trigger_onset_issue_2891(self, testdata):
        """
        Regression test for issue 2891

        This used to raise an error if a trigger was activated near the end of
        the trace, and all sample values after that trigger on threshold are
        above the designated off threshold. So basically this can only happen
        if the on threshold is below the off threshold, which is kind of
        unusual, but we fixed it nevertheless, since people can run into this
        playing around with different threshold settings
        """
        tr = read(testdata['BW.UH1._.EHZ.D.2010.147.a.slist.gz'])[0]
        cft = recursive_sta_lta(tr.data, 5, 30)
        trigger_onset(cft, 2.5, 3.2)

    def test_coincidence_trigger(self, testdata):
        """
        Test network coincidence trigger.
        """
        st = Stream()
        files = ["BW.UH1._.SHZ.D.2010.147.cut.slist.gz",
                 "BW.UH2._.SHZ.D.2010.147.cut.slist.gz",
                 "BW.UH3._.SHZ.D.2010.147.cut.slist.gz",
                 "BW.UH4._.EHZ.D.2010.147.cut.slist.gz"]
        for filename in files:
            st += read(testdata[filename])
        # some prefiltering used for UH network
        st.filter('bandpass', freqmin=10, freqmax=20)

        # 1. no weighting, no stations specified, good settings
        # => 3 events, no false triggers
        # for the first test we make some additional tests regarding types
        res = coincidence_trigger("recstalta", 3.5, 1, st.copy(), 3, sta=0.5,
                                  lta=10)
        assert isinstance(res, list)
        assert len(res) == 3
        expected_keys = ['time', 'coincidence_sum', 'duration', 'stations',
                         'trace_ids']
        expected_types = [UTCDateTime, float, float, list, list]
        for item in res:
            assert isinstance(item, dict)
            for key, _type in zip(expected_keys, expected_types):
                assert key in item
                assert isinstance(item[key], _type)
        assert res[0]['time'] > UTCDateTime("2010-05-27T16:24:31")
        assert res[0]['time'] < UTCDateTime("2010-05-27T16:24:35")
        assert 4.2 < res[0]['duration'] < 4.8
        assert res[0]['stations'] == ['UH3', 'UH2', 'UH1', 'UH4']
        assert res[0]['coincidence_sum'] == 4
        assert res[1]['time'] > UTCDateTime("2010-05-27T16:26:59")
        assert res[1]['time'] < UTCDateTime("2010-05-27T16:27:03")
        assert 3.2 < res[1]['duration'] < 3.7
        assert res[1]['stations'] == ['UH2', 'UH3', 'UH1']
        assert res[1]['coincidence_sum'] == 3
        assert res[2]['time'] > UTCDateTime("2010-05-27T16:27:27")
        assert res[2]['time'] < UTCDateTime("2010-05-27T16:27:33")
        assert 4.2 < res[2]['duration'] < 4.4
        assert res[2]['stations'] == ['UH3', 'UH2', 'UH1', 'UH4']
        assert res[2]['coincidence_sum'] == 4

        # 2. no weighting, station selection
        # => 2 events, no false triggers
        trace_ids = ['BW.UH1..SHZ', 'BW.UH3..SHZ', 'BW.UH4..EHZ']
        # raises "UserWarning: At least one trace's ID was not found"
        with warnings.catch_warnings(record=True) as w:
            warnings.simplefilter('always', UserWarning)
            re = coincidence_trigger("recstalta", 3.5, 1, st.copy(), 3,
                                     trace_ids=trace_ids, sta=0.5, lta=10)
            assert len(w) == 1
            assert "At least one trace's ID was not" in str(w[0])
        assert len(re) == 2
        assert re[0]['time'] > UTCDateTime("2010-05-27T16:24:31")
        assert re[0]['time'] < UTCDateTime("2010-05-27T16:24:35")
        assert 4.2 < re[0]['duration'] < 4.8
        assert re[0]['stations'] == ['UH3', 'UH1', 'UH4']
        assert re[0]['coincidence_sum'] == 3
        assert re[1]['time'] > UTCDateTime("2010-05-27T16:27:27")
        assert re[1]['time'] < UTCDateTime("2010-05-27T16:27:33")
        assert 4.2 < re[1]['duration'] < 4.4
        assert re[1]['stations'] == ['UH3', 'UH1', 'UH4']
        assert re[1]['coincidence_sum'] == 3

        # 3. weighting, station selection
        # => 3 events, no false triggers
        trace_ids = {'BW.UH1..SHZ': 0.4, 'BW.UH2..SHZ': 0.35,
                     'BW.UH3..SHZ': 0.4, 'BW.UH4..EHZ': 0.25}
        res = coincidence_trigger("recstalta", 3.5, 1, st.copy(), 1.0,
                                  trace_ids=trace_ids, sta=0.5, lta=10)
        assert len(res) == 3
        assert res[0]['time'] > UTCDateTime("2010-05-27T16:24:31")
        assert res[0]['time'] < UTCDateTime("2010-05-27T16:24:35")
        assert 4.2 < res[0]['duration'] < 4.8
        assert res[0]['stations'] == ['UH3', 'UH2', 'UH1', 'UH4']
        assert res[0]['coincidence_sum'] == 1.4
        assert res[1]['time'] > UTCDateTime("2010-05-27T16:26:59")
        assert res[1]['time'] < UTCDateTime("2010-05-27T16:27:03")
        assert 3.2 < res[1]['duration'] < 3.7
        assert res[1]['stations'] == ['UH2', 'UH3', 'UH1']
        assert res[1]['coincidence_sum'] == 1.15
        assert res[2]['time'] > UTCDateTime("2010-05-27T16:27:27")
        assert res[2]['time'] < UTCDateTime("2010-05-27T16:27:33")
        assert 4.2 < res[2]['duration'] < 4.4
        assert res[2]['stations'] == ['UH3', 'UH2', 'UH1', 'UH4']
        assert res[2]['coincidence_sum'] == 1.4

        # 4. weighting, station selection, max_len
        # => 2 events, no false triggers, small event does not overlap anymore
        trace_ids = {'BW.UH1..SHZ': 0.6, 'BW.UH2..SHZ': 0.6}
        # raises "UserWarning: At least one trace's ID was not found"
        with warnings.catch_warnings(record=True) as w:
            warnings.simplefilter('always', UserWarning)
            re = coincidence_trigger("recstalta", 3.5, 1, st.copy(), 1.2,
                                     trace_ids=trace_ids,
                                     max_trigger_length=0.13, sta=0.5, lta=10)
            assert len(w) == 2
            assert "At least one trace's ID was not" in str(w[0])
            assert "At least one trace's ID was not" in str(w[1])
        assert len(re) == 2
        assert re[0]['time'] > UTCDateTime("2010-05-27T16:24:31")
        assert re[0]['time'] < UTCDateTime("2010-05-27T16:24:35")
        assert 0.2 < re[0]['duration'] < 0.3
        assert re[0]['stations'] == ['UH2', 'UH1']
        assert re[0]['coincidence_sum'] == 1.2
        assert re[1]['time'] > UTCDateTime("2010-05-27T16:27:27")
        assert re[1]['time'] < UTCDateTime("2010-05-27T16:27:33")
        assert 0.18 < re[1]['duration'] < 0.2
        assert re[1]['stations'] == ['UH2', 'UH1']
        assert re[1]['coincidence_sum'] == 1.2

        # 5. station selection, extremely sensitive settings
        # => 4 events, 1 false triggers
        # raises "UserWarning: At least one trace's ID was not found"
        with warnings.catch_warnings(record=True) as w:
            warnings.simplefilter('always', UserWarning)
            res = coincidence_trigger("recstalta", 2.5, 1, st.copy(), 2,
                                      trace_ids=['BW.UH1..SHZ', 'BW.UH3..SHZ'],
                                      sta=0.3, lta=5)
            assert len(w) == 2
            assert "At least one trace's ID was not" in str(w[0])
            assert "At least one trace's ID was not" in str(w[1])
        assert len(res) == 5
        assert res[3]['time'] > UTCDateTime("2010-05-27T16:27:01")
        assert res[3]['time'] < UTCDateTime("2010-05-27T16:27:02")
        assert 1.5 < res[3]['duration'] < 1.7
        assert res[3]['stations'] == ['UH3', 'UH1']
        assert res[3]['coincidence_sum'] == 2.0

        # 6. same as 5, gappy stream
        # => same as 5 (almost, duration of 1 event changes by 0.02s)
        st2 = st.copy()
        tr1 = st2.pop(0)
        t1 = tr1.stats.starttime
        t2 = tr1.stats.endtime
        td = t2 - t1
        tr1a = tr1.slice(starttime=t1, endtime=t1 + 0.45 * td)
        tr1b = tr1.slice(starttime=t1 + 0.6 * td, endtime=t1 + 0.94 * td)
        st2.insert(1, tr1a)
        st2.insert(3, tr1b)
        with warnings.catch_warnings(record=True) as w:
            warnings.simplefilter('always', UserWarning)
            res = coincidence_trigger("recstalta", 2.5, 1, st2, 2,
                                      trace_ids=['BW.UH1..SHZ', 'BW.UH3..SHZ'],
                                      sta=0.3, lta=5)
            assert len(w) == 2
            assert "At least one trace's ID was not" in str(w[0])
            assert "At least one trace's ID was not" in str(w[1])
        assert len(res) == 5
        assert res[3]['time'] > UTCDateTime("2010-05-27T16:27:01")
        assert res[3]['time'] < UTCDateTime("2010-05-27T16:27:02")
        assert 1.5 < res[3]['duration'] < 1.7
        assert res[3]['stations'] == ['UH3', 'UH1']
        assert res[3]['coincidence_sum'] == 2.0

        # 7. same as 3 but modify input trace ids and check output of trace_ids
        # and other additional information with ``details=True``
        st2 = st.copy()
        st2[0].stats.network = "XX"
        st2[1].stats.location = "99"
        st2[1].stats.network = ""
        st2[1].stats.location = "99"
        st2[1].stats.channel = ""
        st2[2].stats.channel = "EHN"
        st2[3].stats.network = ""
        st2[3].stats.channel = ""
        st2[3].stats.station = ""
        trace_ids = {'XX.UH1..SHZ': 0.4, '.UH2.99.': 0.35,
                     'BW.UH3..EHN': 0.4, '...': 0.25}
        res = coincidence_trigger("recstalta", 3.5, 1, st2, 1.0,
                                  trace_ids=trace_ids, details=True,
                                  sta=0.5, lta=10)
        assert len(res) == 3
        assert res[0]['time'] > UTCDateTime("2010-05-27T16:24:31")
        assert res[0]['time'] < UTCDateTime("2010-05-27T16:24:35")
        assert 4.2 < res[0]['duration'] < 4.8
        assert res[0]['stations'] == ['UH3', 'UH2', 'UH1', '']
        assert res[0]['trace_ids'][0] == st2[2].id
        assert res[0]['trace_ids'][1] == st2[1].id
        assert res[0]['trace_ids'][2] == st2[0].id
        assert res[0]['trace_ids'][3] == st2[3].id
        assert res[0]['coincidence_sum'] == 1.4
        assert res[1]['time'] > UTCDateTime("2010-05-27T16:26:59")
        assert res[1]['time'] < UTCDateTime("2010-05-27T16:27:03")
        assert 3.2 < res[1]['duration'] < 3.7
        assert res[1]['stations'] == ['UH2', 'UH3', 'UH1']
        assert res[1]['trace_ids'][0] == st2[1].id
        assert res[1]['trace_ids'][1] == st2[2].id
        assert res[1]['trace_ids'][2] == st2[0].id
        assert res[1]['coincidence_sum'] == 1.15
        assert res[2]['time'] > UTCDateTime("2010-05-27T16:27:27")
        assert res[2]['time'] < UTCDateTime("2010-05-27T16:27:33")
        assert 4.2 < res[2]['duration'] < 4.4
        assert res[2]['stations'] == ['UH3', 'UH2', 'UH1', '']
        assert res[2]['trace_ids'][0] == st2[2].id
        assert res[2]['trace_ids'][1] == st2[1].id
        assert res[2]['trace_ids'][2] == st2[0].id
        assert res[2]['trace_ids'][3] == st2[3].id
        assert res[2]['coincidence_sum'] == 1.4
        expected_keys = ['cft_peak_wmean', 'cft_std_wmean', 'cft_peaks',
                         'cft_stds']
        expected_types = [float, float, list, list]
        for item in res:
            for key, _type in zip(expected_keys, expected_types):
                assert key in item
                assert isinstance(item[key], _type)
        # check some of the detailed info
        ev = res[-1]
        assert round(abs(ev['cft_peak_wmean']-18.101139518271076), 5) == 0
        assert round(abs(ev['cft_std_wmean']-4.800051726246676), 5) == 0
        assert round(abs(ev['cft_peaks'][0]-18.985548683223936), 5) == 0
        assert round(abs(ev['cft_peaks'][1]-16.852175794415011), 5) == 0
        assert round(abs(ev['cft_peaks'][2]-18.64005853900883), 5) == 0
        assert round(abs(ev['cft_peaks'][3]-17.572363634564621), 5) == 0
        assert round(abs(ev['cft_stds'][0]-4.8909448258821362), 5) == 0
        assert round(abs(ev['cft_stds'][1]-4.4446373508521804), 5) == 0
        assert round(abs(ev['cft_stds'][2]-5.3499401252675964), 5) == 0
        assert round(abs(ev['cft_stds'][3]-4.2723814539487703), 5) == 0

    def test_coincidence_trigger_with_similarity_checking(self, testdata):
        """
        Test network coincidence trigger with cross correlation similarity
        checking of given event templates.
        """
        st = Stream()
        files = ["BW.UH1._.SHZ.D.2010.147.cut.slist.gz",
                 "BW.UH2._.SHZ.D.2010.147.cut.slist.gz",
                 "BW.UH3._.SHZ.D.2010.147.cut.slist.gz",
                 "BW.UH3._.SHN.D.2010.147.cut.slist.gz",
                 "BW.UH3._.SHE.D.2010.147.cut.slist.gz",
                 "BW.UH4._.EHZ.D.2010.147.cut.slist.gz"]
        for filename in files:
            st += read(testdata[filename])
        # some prefiltering used for UH network
        st.filter('bandpass', freqmin=10, freqmax=20)
        # set up template event streams
        times = ["2010-05-27T16:24:33.095000", "2010-05-27T16:27:30.370000"]
        templ = {}
        for t in times:
            t = UTCDateTime(t)
            st_ = st.select(station="UH3").slice(t, t + 2.5).copy()
            templ.setdefault("UH3", []).append(st_)
        times = ["2010-05-27T16:27:30.574999"]
        for t in times:
            t = UTCDateTime(t)
            st_ = st.select(station="UH1").slice(t, t + 2.5).copy()
            templ.setdefault("UH1", []).append(st_)
        # add another template with different SEED ID, it should be ignored
        # (this can happen when using many templates over a long time period
        # and instrument changes over time)
        st_ = st_.copy()
        for tr in st_:
            tr.stats.channel = 'X' + tr.stats.channel[1:]
        templ['UH1'].insert(0, st_)
        trace_ids = {"BW.UH1..SHZ": 1,
                     "BW.UH2..SHZ": 1,
                     "BW.UH3..SHZ": 1,
                     "BW.UH4..EHZ": 1}
        similarity_thresholds = {"UH1": 0.8, "UH3": 0.7}
        with warnings.catch_warnings(record=True) as w:
            # avoid getting influenced by the warning filters getting set up
            # differently in obspy-runtests.
            # (e.g. depending on options "-v" and "-q")
            warnings.resetwarnings()
            trig = coincidence_trigger(
                "classicstalta", 5, 1, st.copy(), 4, sta=0.5, lta=10,
                trace_ids=trace_ids, event_templates=templ,
                similarity_threshold=similarity_thresholds)
        # four warnings get raised
        assert len(w) == 4
        assert str(w[0].message) == \
            "At least one trace's ID was not found in the trace ID list and " \
            "was disregarded (BW.UH3..SHN)"
        assert str(w[1].message) == \
            "At least one trace's ID was not found in the trace ID list and " \
            "was disregarded (BW.UH3..SHE)"
        assert str(w[2].message) == \
            ('Skipping trace BW.UH1..XHZ in template correlation (not present '
             'in stream to check).')
        assert str(w[3].message) == \
            ("Skipping template(s) for station 'UH1': No common SEED IDs when "
             "comparing template (BW.UH1..XHZ) and data streams (BW.UH1..SHZ, "
             "BW.UH2..SHZ, BW.UH3..SHE, BW.UH3..SHN, BW.UH3..SHZ, "
             "BW.UH4..EHZ).")
        # check floats in resulting dictionary separately
        assert round(abs(trig[0].pop('duration')-3.96), 6) == 0
        assert round(abs(trig[1].pop('duration')-1.99), 6) == 0
        assert round(abs(trig[2].pop('duration')-1.92), 6) == 0
        assert round(abs(trig[3].pop('duration')-3.92), 6) == 0
        assert round(abs(trig[0]['similarity'].pop('UH1')-0.94149447384), 6) \
            == 0
        assert round(abs(trig[0]['similarity'].pop('UH3')-1), 6) == 0
        assert round(abs(trig[1]['similarity'].pop('UH1')-0.65228204570), 6) \
            == 0
        assert round(abs(trig[1]['similarity'].pop('UH3')-0.72679293429), 6) \
            == 0
        assert round(abs(trig[2]['similarity'].pop('UH1')-0.89404458774), 6) \
            == 0
        assert round(abs(trig[2]['similarity'].pop('UH3')-0.74581409371), 6) \
            == 0
        assert round(abs(trig[3]['similarity'].pop('UH1')-1), 6) == 0
        assert round(abs(trig[3]['similarity'].pop('UH3')-1), 6) == 0
        remaining_results = \
            [{'coincidence_sum': 4.0,
              'similarity': {},
              'stations': ['UH3', 'UH2', 'UH1', 'UH4'],
              'time': UTCDateTime(2010, 5, 27, 16, 24, 33, 210000),
              'trace_ids': ['BW.UH3..SHZ', 'BW.UH2..SHZ', 'BW.UH1..SHZ',
                            'BW.UH4..EHZ']},
             {'coincidence_sum': 3.0,
              'similarity': {},
              'stations': ['UH3', 'UH1', 'UH2'],
              'time': UTCDateTime(2010, 5, 27, 16, 25, 26, 710000),
              'trace_ids': ['BW.UH3..SHZ', 'BW.UH1..SHZ', 'BW.UH2..SHZ']},
             {'coincidence_sum': 3.0,
              'similarity': {},
              'stations': ['UH2', 'UH1', 'UH3'],
              'time': UTCDateTime(2010, 5, 27, 16, 27, 2, 260000),
              'trace_ids': ['BW.UH2..SHZ', 'BW.UH1..SHZ', 'BW.UH3..SHZ']},
             {'coincidence_sum': 4.0,
              'similarity': {},
              'stations': ['UH3', 'UH2', 'UH1', 'UH4'],
              'time': UTCDateTime(2010, 5, 27, 16, 27, 30, 510000),
              'trace_ids': ['BW.UH3..SHZ', 'BW.UH2..SHZ', 'BW.UH1..SHZ',
                            'BW.UH4..EHZ']}]
        assert trig == remaining_results

    def test_classic_sta_lta_c_python(self):
        """
        Test case for ctypes version of recursive_sta_lta
        """
        nsta, nlta = 5, 10
        c1 = classic_sta_lta(self.data, nsta, nlta)
        c2 = classic_sta_lta_py(self.data, nsta, nlta)
        assert np.allclose(c1, c2, rtol=1e-10)
        ref = np.array([0.38012302, 0.37704431, 0.47674533, 0.67992292])
<<<<<<< HEAD
        self.assertTrue(np.allclose(ref, c2[99:103]))


class EnergyRatioTestCase(unittest.TestCase):

    def test_all_zero(self):
        a = np.zeros(10)
        for nsta in range(1, len(a) // 2):
            with self.subTest(nsta=nsta):
                er = energy_ratio(a, nsta=nsta)
                assert_array_equal(er, 0)

    def test_arange(self):
        a = np.arange(10)
        er = energy_ratio(a, nsta=3)
        # Taken as the function output to keep track of regression bugs
        er_expected = [0., 0., 0., 10., 5.5, 3.793103, 2.98, 2.519481, 0., 0.]
        assert_array_almost_equal(er, er_expected)

    def test_all_ones(self):
        a = np.ones(10, dtype=np.float32)
        # Forward and backward entries are symmetric -> expecting output '1'
        # Fill nsta on both sides with zero to return same length
        for nsta in range(1, len(a) // 2 + 1):
            with self.subTest(nsta=nsta):
                er = energy_ratio(a, nsta=nsta)
                er_exp = np.zeros_like(a)
                er_exp[nsta: len(a) - nsta + 1] = 1
                assert_array_equal(er, er_exp)

    def test_nsta_too_large(self):
        a = np.empty(10)
        nsta = 6
        for nsta in (6, 10, 20):
            expected_msg = re.escape(
                f'nsta ({nsta}) must not be larger than half the length of '
                f'the data (10 samples).')
            with pytest.raises(ValueError, match=expected_msg):
                energy_ratio(a, nsta)

    def test_nsta_zero_or_less(self):
        a = np.empty(10)
        nsta = 6
        for nsta in (0, -1, -10):
            expected_msg = re.escape(
                f'nsta ({nsta}) must not be equal to or less than zero.')
            with pytest.raises(ValueError, match=expected_msg):
                energy_ratio(a, nsta)


class ModifiedEnergyRatioTestCase(unittest.TestCase):

    def test_all_zero(self):
        a = np.zeros(10)
        for nsta in range(1, len(a) // 2):
            with self.subTest(nsta=nsta):
                er = modified_energy_ratio(a, nsta=nsta)
                assert_array_equal(er, 0)

    def test_arange(self):
        a = np.arange(10)
        er = modified_energy_ratio(a, nsta=3)
        # Taken as the function output to keep track of regression bugs
        er_expected = [0., 0., 0., 27000., 10648., 6821.722908, 5716.135872,
                       5485.637866, 0., 0.]
        assert_array_almost_equal(er, er_expected)

    def test_all_ones(self):
        a = np.ones(10, dtype=np.float32)
        # Forward and backward entries are symmetric -> expecting output '1'
        # Fill nsta on both sides with zero to return same length
        for nsta in range(1, len(a) // 2 + 1):
            with self.subTest(nsta=nsta):
                er = modified_energy_ratio(a, nsta=nsta)
                er_exp = np.zeros_like(a)
                er_exp[nsta: len(a) - nsta + 1] = 1
                assert_array_equal(er, er_exp)

    def test_nsta_too_large(self):
        a = np.empty(10)
        nsta = 6
        for nsta in (6, 10, 20):
            expected_msg = re.escape(
                f'nsta ({nsta}) must not be larger than half the length of '
                f'the data (10 samples).')
            with pytest.raises(ValueError, match=expected_msg):
                energy_ratio(a, nsta)

    def test_nsta_zero_or_less(self):
        a = np.empty(10)
        nsta = 6
        for nsta in (0, -1, -10):
            expected_msg = re.escape(
                f'nsta ({nsta}) must not be equal to or less than zero.')
            with pytest.raises(ValueError, match=expected_msg):
                energy_ratio(a, nsta)


def suite():
    return unittest.makeSuite(TriggerTestCase, 'test')


if __name__ == '__main__':
    unittest.main(defaultTest='suite')
=======
        assert np.allclose(ref, c2[99:103])
>>>>>>> 10758fd7
<|MERGE_RESOLUTION|>--- conflicted
+++ resolved
@@ -3,12 +3,7 @@
 The obspy.signal.trigger test suite.
 """
 import gzip
-<<<<<<< HEAD
-import os
 import re
-import unittest
-=======
->>>>>>> 10758fd7
 import warnings
 from ctypes import ArgumentError
 
@@ -570,8 +565,7 @@
         c2 = classic_sta_lta_py(self.data, nsta, nlta)
         assert np.allclose(c1, c2, rtol=1e-10)
         ref = np.array([0.38012302, 0.37704431, 0.47674533, 0.67992292])
-<<<<<<< HEAD
-        self.assertTrue(np.allclose(ref, c2[99:103]))
+        assert np.allclose(ref, c2[99:103])
 
 
 class EnergyRatioTestCase(unittest.TestCase):
@@ -666,15 +660,4 @@
             expected_msg = re.escape(
                 f'nsta ({nsta}) must not be equal to or less than zero.')
             with pytest.raises(ValueError, match=expected_msg):
-                energy_ratio(a, nsta)
-
-
-def suite():
-    return unittest.makeSuite(TriggerTestCase, 'test')
-
-
-if __name__ == '__main__':
-    unittest.main(defaultTest='suite')
-=======
-        assert np.allclose(ref, c2[99:103])
->>>>>>> 10758fd7
+                energy_ratio(a, nsta)