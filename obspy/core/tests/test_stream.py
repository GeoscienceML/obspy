# -*- coding: utf-8 -*-
from copy import deepcopy
from obspy import UTCDateTime, Stream, Trace, read
from obspy.core.stream import writePickle, readPickle, isPickle
from obspy.core.util.attribdict import AttribDict
from obspy.core.util.base import NamedTemporaryFile, getMatplotlibVersion
<<<<<<< HEAD
from obspy.xseed import Parser
=======
from obspy.core.util.decorator import skipIf
>>>>>>> 748389e9
import cPickle
import numpy as np
import os
import pickle
import unittest
import warnings


MATPLOTLIB_VERSION = getMatplotlibVersion()


class StreamTestCase(unittest.TestCase):
    """
    Test suite for obspy.core.stream.Stream.
    """

    def setUp(self):
        # set specific seed value such that random numbers are reproducible
        np.random.seed(815)
        header = {'network': 'BW', 'station': 'BGLD',
                  'starttime': UTCDateTime(2007, 12, 31, 23, 59, 59, 915000),
                  'npts': 412, 'sampling_rate': 200.0,
                  'channel': 'EHE'}
        trace1 = Trace(data=np.random.randint(0, 1000, 412).astype('float64'),
                       header=deepcopy(header))
        header['starttime'] = UTCDateTime(2008, 1, 1, 0, 0, 4, 35000)
        header['npts'] = 824
        trace2 = Trace(data=np.random.randint(0, 1000, 824).astype('float64'),
                       header=deepcopy(header))
        header['starttime'] = UTCDateTime(2008, 1, 1, 0, 0, 10, 215000)
        trace3 = Trace(data=np.random.randint(0, 1000, 824).astype('float64'),
                       header=deepcopy(header))
        header['starttime'] = UTCDateTime(2008, 1, 1, 0, 0, 18, 455000)
        header['npts'] = 50668
        trace4 = Trace(
            data=np.random.randint(0, 1000, 50668).astype('float64'),
            header=deepcopy(header))
        self.mseed_stream = Stream(traces=[trace1, trace2, trace3, trace4])
        header = {'network': '', 'station': 'RNON ', 'location': '',
                  'starttime': UTCDateTime(2004, 6, 9, 20, 5, 59, 849998),
                  'sampling_rate': 200.0, 'npts': 12000,
                  'channel': '  Z'}
        trace = Trace(
            data=np.random.randint(0, 1000, 12000).astype('float64'),
            header=header)
        self.gse2_stream = Stream(traces=[trace])

    def test_init(self):
        """
        Tests the __init__ method of the Stream object.
        """
        # empty
        st = Stream()
        self.assertEqual(len(st), 0)
        # single trace
        st = Stream(Trace())
        self.assertEqual(len(st), 1)
        # array of traces
        st = Stream([Trace(), Trace()])
        self.assertEqual(len(st), 2)

    def test_setitem(self):
        """
        Tests the __setitem__ method of the Stream object.
        """
        stream = self.mseed_stream
        stream[0] = stream[3]
        self.assertEqual(stream[0], stream[3])
        st = deepcopy(stream)
        stream[0].data[0:10] = 999
        self.assertNotEqual(st[0].data[0], 999)
        st[0] = stream[0]
        np.testing.assert_array_equal(stream[0].data[:10],
                                      np.ones(10, dtype='int') * 999)

    def test_getitem(self):
        """
        Tests the __getitem__ method of the Stream object.
        """
        stream = read()
        self.assertEqual(stream[0], stream.traces[0])
        self.assertEqual(stream[-1], stream.traces[-1])
        self.assertEqual(stream[2], stream.traces[2])
        # out of index should fail
        self.assertRaises(IndexError, stream.__getitem__, 3)
        self.assertRaises(IndexError, stream.__getitem__, -99)

    def test_add(self):
        """
        Tests the adding of two stream objects.
        """
        stream = self.mseed_stream
        self.assertEqual(4, len(stream))
        # Add the same stream object to itself.
        stream = stream + stream
        self.assertEqual(8, len(stream))
        # This will not create copies of Traces and thus the objects should
        # be identical (and the Traces attributes should be identical).
        for _i in xrange(4):
            self.assertEqual(stream[_i], stream[_i + 4])
            self.assertEqual(stream[_i] == stream[_i + 4], True)
            self.assertEqual(stream[_i] != stream[_i + 4], False)
            self.assertEqual(stream[_i] is stream[_i + 4], True)
            self.assertEqual(stream[_i] is not stream[_i + 4], False)
        # Now add another stream to it.
        other_stream = self.gse2_stream
        self.assertEqual(1, len(other_stream))
        new_stream = stream + other_stream
        self.assertEqual(9, len(new_stream))
        # The traces of all streams are copied.
        for _i in xrange(8):
            self.assertEqual(new_stream[_i], stream[_i])
            self.assertEqual(new_stream[_i] is stream[_i], True)
        # Also test for the newly added stream.
        self.assertEqual(new_stream[8], other_stream[0])
        self.assertEqual(new_stream[8].stats, other_stream[0].stats)
        np.testing.assert_array_equal(new_stream[8].data, other_stream[0].data)
        # adding something else than stream or trace results into TypeError
        self.assertRaises(TypeError, stream.__add__, 1)
        self.assertRaises(TypeError, stream.__add__, 'test')

    def test_iadd(self):
        """
        Tests the __iadd__ method of the Stream objects.
        """
        stream = self.mseed_stream
        self.assertEqual(4, len(stream))
        other_stream = self.gse2_stream
        self.assertEqual(1, len(other_stream))
        # Add the other stream to the stream.
        stream += other_stream
        # This will leave the Traces of the new stream and create a deepcopy of
        # the other Stream's Traces
        self.assertEqual(5, len(stream))
        self.assertEqual(other_stream[0], stream[-1])
        self.assertEqual(other_stream[0].stats, stream[-1].stats)
        np.testing.assert_array_equal(other_stream[0].data, stream[-1].data)
        # adding something else than stream or trace results into TypeError
        self.assertRaises(TypeError, stream.__iadd__, 1)
        self.assertRaises(TypeError, stream.__iadd__, 'test')

    def test_mul(self):
        """
        Tests the __mul__ method of the Stream objects.
        """
        st = Stream(Trace())
        self.assertEqual(len(st), 1)
        st = st * 4
        self.assertEqual(len(st), 4)
        # multiplying by something else than an integer results into TypeError
        self.assertRaises(TypeError, st.__mul__, 1.2345)
        self.assertRaises(TypeError, st.__mul__, 'test')

    def test_addTraceToStream(self):
        """
        Tests using a Trace on __add__ and __iadd__ methods of the Stream.
        """
        st0 = read()
        st1 = st0[0:2]
        tr = st0[2]
        # __add__
        self.assertEqual(st1.__add__(tr), st0)
        self.assertEqual(st1 + tr, st0)
        # __iadd__
        st1 += tr
        self.assertEqual(st1, st0)

    def test_append(self):
        """
        Tests the append method of the Stream object.
        """
        stream = self.mseed_stream
        # Check current count of traces
        self.assertEqual(len(stream), 4)
        # Append first traces to the Stream object.
        stream.append(stream[0])
        self.assertEqual(len(stream), 5)
        # This is supposed to make a deepcopy of the Trace and thus the two
        # Traces are not identical.
        self.assertEqual(stream[0], stream[-1])
        # But the attributes and data values should be identical.
        self.assertEqual(stream[0].stats, stream[-1].stats)
        np.testing.assert_array_equal(stream[0].data, stream[-1].data)
        # Append the same again
        stream.append(stream[0])
        self.assertEqual(len(stream), 6)
        # Now the two objects should be identical.
        self.assertEqual(stream[0], stream[-1])
        # Using append with a list of Traces, or int, or ... should fail.
        self.assertRaises(TypeError, stream.append, stream[:])
        self.assertRaises(TypeError, stream.append, 1)
        self.assertRaises(TypeError, stream.append, stream[0].data)

    def test_countAndLen(self):
        """
        Tests the count and __len__ methods of the Stream object.
        """
        # empty stream without traces
        stream = Stream()
        self.assertEqual(len(stream), 0)
        self.assertEqual(stream.count(), 0)
        # stream with traces
        stream = read()
        self.assertEqual(len(stream), 3)
        self.assertEqual(stream.count(), 3)

    def test_extend(self):
        """
        Tests the extend method of the Stream object.
        """
        stream = self.mseed_stream
        # Check current count of traces
        self.assertEqual(len(stream), 4)
        # Extend the Stream object with the first two traces.
        stream.extend(stream[0:2])
        self.assertEqual(len(stream), 6)
        # This is NOT supposed to make a deepcopy of the Trace and thus the two
        # Traces compare equal and are identical.
        self.assertEqual(stream[0], stream[-2])
        self.assertEqual(stream[1], stream[-1])
        self.assertTrue(stream[0] is stream[-2])
        self.assertTrue(stream[1] is stream[-1])
        # Using extend with a single Traces, or a wrong list, or ...
        # should fail.
        self.assertRaises(TypeError, stream.extend, stream[0])
        self.assertRaises(TypeError, stream.extend, 1)
        self.assertRaises(TypeError, stream.extend, [stream[0], 1])

    def test_insert(self):
        """
        Tests the insert Method of the Stream object.
        """
        stream = self.mseed_stream
        self.assertEqual(4, len(stream))
        # Insert the last Trace before the second trace.
        stream.insert(1, stream[-1])
        self.assertEqual(len(stream), 5)
        # This is supposed to make a deepcopy of the Trace and thus the two
        # Traces are not identical.
        #self.assertNotEqual(stream[1], stream[-1])
        self.assertEqual(stream[1], stream[-1])
        # But the attributes and data values should be identical.
        self.assertEqual(stream[1].stats, stream[-1].stats)
        np.testing.assert_array_equal(stream[1].data, stream[-1].data)
        # Do the same again
        stream.insert(1, stream[-1])
        self.assertEqual(len(stream), 6)
        # Now the two Traces should be identical
        self.assertEqual(stream[1], stream[-1])
        # Do the same with a list of traces this time.
        # Insert the last two Trace before the second trace.
        stream.insert(1, stream[-2:])
        self.assertEqual(len(stream), 8)
        # This is supposed to make a deepcopy of the Trace and thus the two
        # Traces are not identical.
        self.assertEqual(stream[1], stream[-2])
        self.assertEqual(stream[2], stream[-1])
        # But the attributes and data values should be identical.
        self.assertEqual(stream[1].stats, stream[-2].stats)
        np.testing.assert_array_equal(stream[1].data, stream[-2].data)
        self.assertEqual(stream[2].stats, stream[-1].stats)
        np.testing.assert_array_equal(stream[2].data, stream[-1].data)
        # Do the same again
        stream.insert(1, stream[-2:])
        self.assertEqual(len(stream), 10)
        # Now the two Traces should be identical
        self.assertEqual(stream[1], stream[-2])
        self.assertEqual(stream[2], stream[-1])
        # Using insert without a single Traces or a list of Traces should fail.
        self.assertRaises(TypeError, stream.insert, 1, 1)
        self.assertRaises(TypeError, stream.insert, stream[0], stream[0])
        self.assertRaises(TypeError, stream.insert, 1, [stream[0], 1])

    def test_getGaps(self):
        """
        Tests the getGaps method of the Stream objects.

        It is compared directly to the obspy.mseed method getGapsList which is
        assumed to be correct.
        """
        stream = self.mseed_stream
        gap_list = stream.getGaps()
        # Gaps list created with obspy.mseed
        mseed_gap_list = [
            ('BW', 'BGLD', '', 'EHE',
             UTCDateTime(2008, 1, 1, 0, 0, 1, 970000),
             UTCDateTime(2008, 1, 1, 0, 0, 4, 35000),
             2.0649999999999999, 412.0),
            ('BW', 'BGLD', '', 'EHE',
             UTCDateTime(2008, 1, 1, 0, 0, 8, 150000),
             UTCDateTime(2008, 1, 1, 0, 0, 10, 215000),
             2.0649999999999999, 412.0),
            ('BW', 'BGLD', '', 'EHE',
             UTCDateTime(2008, 1, 1, 0, 0, 14, 330000),
             UTCDateTime(2008, 1, 1, 0, 0, 18, 455000),
             4.125, 824.0)]
        # Assert the number of gaps.
        self.assertEqual(len(mseed_gap_list), len(gap_list))
        for _i in xrange(len(mseed_gap_list)):
            # Compare the string values directly.
            for _j in xrange(6):
                self.assertEqual(gap_list[_i][_j], mseed_gap_list[_i][_j])
            # The small differences are probably due to rounding errors.
            self.assertAlmostEqual(mseed_gap_list[_i][6], gap_list[_i][6],
                                   places=3)
            self.assertAlmostEqual(mseed_gap_list[_i][7], gap_list[_i][7],
                                   places=3)

    def test_getGapsMultiplexedStreams(self):
        """
        Tests the getGaps method of the Stream objects.
        """
        data = np.random.randint(0, 1000, 412)
        # different channels
        st = Stream()
        for channel in ['EHZ', 'EHN', 'EHE']:
            st.append(Trace(data=data, header={'channel': channel}))
        self.assertEqual(len(st.getGaps()), 0)
        # different locations
        st = Stream()
        for location in ['', '00', '01']:
            st.append(Trace(data=data, header={'location': location}))
        self.assertEqual(len(st.getGaps()), 0)
        # different stations
        st = Stream()
        for station in ['MANZ', 'ROTZ', 'BLAS']:
            st.append(Trace(data=data, header={'station': station}))
        self.assertEqual(len(st.getGaps()), 0)
        # different networks
        st = Stream()
        for network in ['BW', 'GE', 'GR']:
            st.append(Trace(data=data, header={'network': network}))
        self.assertEqual(len(st.getGaps()), 0)

    def test_pop(self):
        """
        Test the pop method of the Stream object.
        """
        stream = self.mseed_stream
        # Make a copy of the Traces.
        traces = deepcopy(stream[:])
        # Remove and return the last Trace.
        temp_trace = stream.pop()
        self.assertEqual(3, len(stream))
        # Assert attributes. The objects itself are not identical.
        self.assertEqual(temp_trace.stats, traces[-1].stats)
        np.testing.assert_array_equal(temp_trace.data, traces[-1].data)
        # Remove the last copied Trace.
        traces.pop()
        # Remove and return the second Trace.
        temp_trace = stream.pop(1)
        # Assert attributes. The objects itself are not identical.
        self.assertEqual(temp_trace.stats, traces[1].stats)
        np.testing.assert_array_equal(temp_trace.data, traces[1].data)
        # Remove the second copied Trace.
        traces.pop(1)
        # Compare all remaining Traces.
        self.assertEqual(2, len(stream))
        self.assertEqual(2, len(traces))
        for _i in xrange(len(traces)):
            self.assertEqual(traces[_i].stats, stream[_i].stats)
            np.testing.assert_array_equal(traces[_i].data, stream[_i].data)

    def test_slicing(self):
        """
        Tests the __getslice__ method of the Stream object.
        """
        stream = read()
        self.assertEqual(stream[0:], stream[0:])
        self.assertEqual(stream[:2], stream[:2])
        self.assertEqual(stream[:], stream[:])
        self.assertEqual(len(stream), 3)
        new_stream = stream[1:3]
        self.assertTrue(isinstance(new_stream, Stream))
        self.assertEqual(len(new_stream), 2)
        self.assertEqual(new_stream[0].stats, stream[1].stats)
        self.assertEqual(new_stream[1].stats, stream[2].stats)

    def test_slicingWithStep(self):
        """
        Tests the __getslice__ method of the Stream object with step.
        """
        tr1 = Trace()
        tr2 = Trace()
        tr3 = Trace()
        tr4 = Trace()
        tr5 = Trace()
        st = Stream([tr1, tr2, tr3, tr4, tr5])
        self.assertEqual(st[0:6].traces, [tr1, tr2, tr3, tr4, tr5])
        self.assertEqual(st[0:6:1].traces, [tr1, tr2, tr3, tr4, tr5])
        self.assertEqual(st[0:6:2].traces, [tr1, tr3, tr5])
        self.assertEqual(st[1:6:2].traces, [tr2, tr4])
        self.assertEqual(st[1:6:6].traces, [tr2])

    def test_slice(self):
        """
        Slice method should not loose attributes set on stream object itself.
        """
        st = read()
        st.test = 1
        st.muh = "Muh"
        st2 = st.slice(st[0].stats.starttime, st[0].stats.endtime)
        self.assertEqual(st2.test, 1)
        self.assertEqual(st2.muh, "Muh")

    def test_cutout(self):
        """
        Test cutout method of the Stream object. Compare against equivalent
        trimming operations.
        """
        t1 = UTCDateTime("2009-06-24")
        t2 = UTCDateTime("2009-08-24T00:20:06.007Z")
        t3 = UTCDateTime("2009-08-24T00:20:16.008Z")
        t4 = UTCDateTime("2011-09-11")
        st = read()
        st_cut = read()
        ###
        st_cut.cutout(t4, t4 + 10)
        self.assertEqual(st, st_cut)
        ###
        st_cut.cutout(t1 - 10, t1)
        self.assertEqual(st, st_cut)
        ###
        st_cut.cutout(t1, t2)
        st.trim(starttime=t2, nearest_sample=True)
        self.assertEqual(st, st_cut)
        ###
        st = read()
        st_cut = read()
        st_cut.cutout(t3, t4)
        st.trim(endtime=t3, nearest_sample=True)
        self.assertEqual(st, st_cut)
        ###
        st = read()
        st.trim(endtime=t2, nearest_sample=True)
        tmp = read()
        tmp.trim(starttime=t3, nearest_sample=True)
        st += tmp
        st_cut = read()
        st_cut.cutout(t2, t3)
        self.assertEqual(st, st_cut)

    def test_pop2(self):
        """
        Test the pop method of the Stream object.
        """
        trace = Trace(data=np.arange(0, 1000))
        st = Stream([trace])
        st = st + st + st + st
        self.assertEqual(len(st), 4)
        st.pop()
        self.assertEqual(len(st), 3)
        st[1].stats.station = 'MUH'
        st.pop(0)
        self.assertEqual(len(st), 2)
        self.assertEqual(st[0].stats.station, 'MUH')

    def test_remove(self):
        """
        Tests the remove method of the Stream object.
        """
        stream = self.mseed_stream
        # Make a copy of the Traces.
        stream2 = deepcopy(stream)
        # Use the remove method of the Stream object and of the list of Traces.
        stream.remove(stream[1])
        del(stream2[1])
        stream.remove(stream[-1])
        del(stream2[-1])
        # Compare remaining Streams.
        self.assertTrue(stream == stream2)

    def test_reverse(self):
        """
        Tests the reverse method of the Stream object.
        """
        stream = self.mseed_stream
        # Make a copy of the Traces.
        traces = deepcopy(stream[:])
        # Use reversing of the Stream object and of the list.
        stream.reverse()
        traces.reverse()
        # Compare all Traces.
        self.assertEqual(4, len(stream))
        self.assertEqual(4, len(traces))
        for _i in xrange(len(traces)):
            self.assertEqual(traces[_i].stats, stream[_i].stats)
            np.testing.assert_array_equal(traces[_i].data, stream[_i].data)

    def test_select(self):
        """
        Tests the select method of the Stream object.
        """
        # Create a list of header dictionaries.
        headers = [
            {'starttime': UTCDateTime(1990, 1, 1), 'network': 'AA',
             'station': 'ZZZZ', 'channel': 'EHZ', 'sampling_rate': 200.0,
             'npts': 100},
            {'starttime': UTCDateTime(1990, 1, 1), 'network': 'BB',
             'station': 'YYYY', 'channel': 'EHN', 'sampling_rate': 200.0,
             'npts': 100},
            {'starttime': UTCDateTime(2000, 1, 1), 'network': 'AA',
             'station': 'ZZZZ', 'channel': 'BHZ', 'sampling_rate': 20.0,
             'npts': 100},
            {'starttime': UTCDateTime(1989, 1, 1), 'network': 'BB',
             'station': 'XXXX', 'channel': 'BHN', 'sampling_rate': 20.0,
             'npts': 100},
            {'starttime': UTCDateTime(2010, 1, 1), 'network': 'AA',
             'station': 'XXXX', 'channel': 'EHZ', 'sampling_rate': 200.0,
             'npts': 100, 'location': '00'}]
        # Make stream object for test case
        traces = []
        for header in headers:
            traces.append(Trace(data=np.random.randint(0, 1000, 100),
                                header=header))
        stream = Stream(traces=traces)
        # Test cases:
        stream2 = stream.select()
        self.assertEqual(stream, stream2)
        self.assertRaises(Exception, stream.select, channel="EHZ",
                          component="N")
        stream2 = stream.select(channel='EHE')
        self.assertEqual(len(stream2), 0)
        stream2 = stream.select(channel='EHZ')
        self.assertEqual(len(stream2), 2)
        self.assertTrue(stream[0] in stream2)
        self.assertTrue(stream[4] in stream2)
        stream2 = stream.select(component='Z')
        self.assertEqual(len(stream2), 3)
        self.assertTrue(stream[0] in stream2)
        self.assertTrue(stream[2] in stream2)
        self.assertTrue(stream[4] in stream2)
        stream2 = stream.select(component='n')
        self.assertEqual(len(stream2), 2)
        self.assertTrue(stream[1] in stream2)
        self.assertTrue(stream[3] in stream2)
        stream2 = stream.select(channel='BHZ', npts=100, sampling_rate='20.0',
                                network='AA', component='Z', station='ZZZZ')
        self.assertEqual(len(stream2), 1)
        self.assertTrue(stream[2] in stream2)
        stream2 = stream.select(channel='EHZ', station="XXXX")
        self.assertEqual(len(stream2), 1)
        self.assertTrue(stream[4] in stream2)
        stream2 = stream.select(network='AA')
        self.assertEqual(len(stream2), 3)
        self.assertTrue(stream[0] in stream2)
        self.assertTrue(stream[2] in stream2)
        self.assertTrue(stream[4] in stream2)
        stream2 = stream.select(sampling_rate=20.0)
        self.assertEqual(len(stream2), 2)
        self.assertTrue(stream[2] in stream2)
        self.assertTrue(stream[3] in stream2)
        # tests for wildcarded channel:
        stream2 = stream.select(channel='B*')
        self.assertEqual(len(stream2), 2)
        self.assertTrue(stream[2] in stream2)
        self.assertTrue(stream[3] in stream2)
        stream2 = stream.select(channel='EH*')
        self.assertEqual(len(stream2), 3)
        self.assertTrue(stream[0] in stream2)
        self.assertTrue(stream[1] in stream2)
        self.assertTrue(stream[4] in stream2)
        stream2 = stream.select(channel='*Z')
        self.assertEqual(len(stream2), 3)
        self.assertTrue(stream[0] in stream2)
        self.assertTrue(stream[2] in stream2)
        self.assertTrue(stream[4] in stream2)
        # tests for other wildcard operations:
        stream2 = stream.select(station='[XY]*')
        self.assertEqual(len(stream2), 3)
        self.assertTrue(stream[1] in stream2)
        self.assertTrue(stream[3] in stream2)
        self.assertTrue(stream[4] in stream2)
        stream2 = stream.select(station='[A-Y]*')
        self.assertEqual(len(stream2), 3)
        self.assertTrue(stream[1] in stream2)
        self.assertTrue(stream[3] in stream2)
        self.assertTrue(stream[4] in stream2)
        stream2 = stream.select(station='[A-Y]??*', network='A?')
        self.assertEqual(len(stream2), 1)
        self.assertTrue(stream[4] in stream2)
        # test case insensitivity
        stream2 = stream.select(channel='BhZ', npts=100, sampling_rate='20.0',
                                network='aA', station='ZzZz',)
        self.assertEqual(len(stream2), 1)
        self.assertTrue(stream[2] in stream2)
        stream2 = stream.select(channel='e?z', network='aa', station='x?X*',
                                location='00', component='z')
        self.assertEqual(len(stream2), 1)
        self.assertTrue(stream[4] in stream2)

    def test_sort(self):
        """
        Tests the sort method of the Stream object.
        """
        # Create new Stream
        stream = Stream()
        # Create a list of header dictionaries. The sampling rate serves as a
        # unique identifier for each Trace.
        headers = [
            {'starttime': UTCDateTime(1990, 1, 1), 'network': 'AAA',
             'station': 'ZZZ', 'channel': 'XXX', 'sampling_rate': 100.0},
            {'starttime': UTCDateTime(1990, 1, 1), 'network': 'AAA',
             'station': 'YYY', 'channel': 'CCC', 'sampling_rate': 200.0},
            {'starttime': UTCDateTime(2000, 1, 1), 'network': 'AAA',
             'station': 'EEE', 'channel': 'GGG', 'sampling_rate': 300.0},
            {'starttime': UTCDateTime(1989, 1, 1), 'network': 'AAA',
             'station': 'XXX', 'channel': 'GGG', 'sampling_rate': 400.0},
            {'starttime': UTCDateTime(2010, 1, 1), 'network': 'AAA',
             'station': 'XXX', 'channel': 'FFF', 'sampling_rate': 500.0}]
        # Create a Trace object of it and append it to the Stream object.
        for _i in headers:
            new_trace = Trace(header=_i)
            stream.append(new_trace)
        # Use normal sorting.
        stream.sort()
        self.assertEqual([i.stats.sampling_rate for i in stream.traces],
                         [300.0, 500.0, 400.0, 200.0, 100.0])
        # Sort after sampling_rate.
        stream.sort(keys=['sampling_rate'])
        self.assertEqual([i.stats.sampling_rate for i in stream.traces],
                         [100.0, 200.0, 300.0, 400.0, 500.0])
        # Sort after channel and sampling rate.
        stream.sort(keys=['channel', 'sampling_rate'])
        self.assertEqual([i.stats.sampling_rate for i in stream.traces],
                         [200.0, 500.0, 300.0, 400.0, 100.0])
        # Sort after npts and sampling_rate and endtime.
        stream.sort(keys=['npts', 'sampling_rate', 'endtime'])
        self.assertEqual([i.stats.sampling_rate for i in stream.traces],
                         [100.0, 200.0, 300.0, 400.0, 500.0])
        # The same with reverted sorting
        # Use normal sorting.
        stream.sort(reverse=True)
        self.assertEqual([i.stats.sampling_rate for i in stream.traces],
                         [100.0, 200.0, 400.0, 500.0, 300.0])
        # Sort after sampling_rate.
        stream.sort(keys=['sampling_rate'], reverse=True)
        self.assertEqual([i.stats.sampling_rate for i in stream.traces],
                         [500.0, 400.0, 300.0, 200.0, 100.0])
        # Sort after channel and sampling rate.
        stream.sort(keys=['channel', 'sampling_rate'], reverse=True)
        self.assertEqual([i.stats.sampling_rate for i in stream.traces],
                         [100.0, 400.0, 300.0, 500.0, 200.0])
        # Sort after npts and sampling_rate and endtime.
        stream.sort(keys=['npts', 'sampling_rate', 'endtime'], reverse=True)
        self.assertEqual([i.stats.sampling_rate for i in stream.traces],
                         [500.0, 400.0, 300.0, 200.0, 100.0])
        # Sorting without a list or a wrong item string should fail.
        self.assertRaises(TypeError, stream.sort, keys=1)
        self.assertRaises(TypeError, stream.sort, keys='sampling_rate')
        self.assertRaises(TypeError, stream.sort, keys=['npts', 'starttime',
                                                        'wrong_value'])

    def test_sortingTwice(self):
        """
        Sorting twice should not change order.
        """
        stream = Stream()
        headers = [
            {'starttime': UTCDateTime(1990, 1, 1),
             'endtime': UTCDateTime(1990, 1, 2), 'network': 'AAA',
             'station': 'ZZZ', 'channel': 'XXX', 'npts': 10000,
             'sampling_rate': 100.0},
            {'starttime': UTCDateTime(1990, 1, 1),
             'endtime': UTCDateTime(1990, 1, 3), 'network': 'AAA',
             'station': 'YYY', 'channel': 'CCC', 'npts': 10000,
             'sampling_rate': 200.0},
            {'starttime': UTCDateTime(2000, 1, 1),
             'endtime': UTCDateTime(2001, 1, 2), 'network': 'AAA',
             'station': 'EEE', 'channel': 'GGG', 'npts': 1000,
             'sampling_rate': 300.0},
            {'starttime': UTCDateTime(1989, 1, 1),
             'endtime': UTCDateTime(2010, 1, 2), 'network': 'AAA',
             'station': 'XXX', 'channel': 'GGG', 'npts': 10000,
             'sampling_rate': 400.0},
            {'starttime': UTCDateTime(2010, 1, 1),
             'endtime': UTCDateTime(2011, 1, 2), 'network': 'AAA',
             'station': 'XXX', 'channel': 'FFF', 'npts': 1000,
             'sampling_rate': 500.0}]
        # Create a Trace object of it and append it to the Stream object.
        for _i in headers:
            new_trace = Trace(header=_i)
            stream.append(new_trace)
        stream.sort()
        a = [i.stats.sampling_rate for i in stream.traces]
        stream.sort()
        b = [i.stats.sampling_rate for i in stream.traces]
        # should be equal
        self.assertEqual(a, b)

    def test_mergeWithDifferentCalibrationFactors(self):
        """
        Test the merge method of the Stream object.
        """
        # 1 - different calibration factors for the same channel should fail
        tr1 = Trace(data=np.zeros(5))
        tr1.stats.calib = 1.0
        tr2 = Trace(data=np.zeros(5))
        tr2.stats.calib = 2.0
        st = Stream([tr1, tr2])
        self.assertRaises(Exception, st.merge)
        # 2 - different calibration factors for the different channels is ok
        tr1 = Trace(data=np.zeros(5))
        tr1.stats.calib = 2.00
        tr1.stats.channel = 'EHE'
        tr2 = Trace(data=np.zeros(5))
        tr2.stats.calib = 5.0
        tr2.stats.channel = 'EHZ'
        tr3 = Trace(data=np.zeros(5))
        tr3.stats.calib = 2.00
        tr3.stats.channel = 'EHE'
        tr4 = Trace(data=np.zeros(5))
        tr4.stats.calib = 5.0
        tr4.stats.channel = 'EHZ'
        st = Stream([tr1, tr2, tr3, tr4])
        st.merge()

    def test_mergeWithDifferentSamplingRates(self):
        """
        Test the merge method of the Stream object.
        """
        # 1 - different sampling rates for the same channel should fail
        tr1 = Trace(data=np.zeros(5))
        tr1.stats.sampling_rate = 200
        tr2 = Trace(data=np.zeros(5))
        tr2.stats.sampling_rate = 50
        st = Stream([tr1, tr2])
        self.assertRaises(Exception, st.merge)
        # 2 - different sampling rates for the different channels is ok
        tr1 = Trace(data=np.zeros(5))
        tr1.stats.sampling_rate = 200
        tr1.stats.channel = 'EHE'
        tr2 = Trace(data=np.zeros(5))
        tr2.stats.sampling_rate = 50
        tr2.stats.channel = 'EHZ'
        tr3 = Trace(data=np.zeros(5))
        tr3.stats.sampling_rate = 200
        tr3.stats.channel = 'EHE'
        tr4 = Trace(data=np.zeros(5))
        tr4.stats.sampling_rate = 50
        tr4.stats.channel = 'EHZ'
        st = Stream([tr1, tr2, tr3, tr4])
        st.merge()

    def test_mergeWithDifferentDatatypes(self):
        """
        Test the merge method of the Stream object.
        """
        # 1 - different dtype for the same channel should fail
        tr1 = Trace(data=np.zeros(5, dtype="int32"))
        tr2 = Trace(data=np.zeros(5, dtype="float32"))
        st = Stream([tr1, tr2])
        self.assertRaises(Exception, st.merge)
        # 2 - different sampling rates for the different channels is ok
        tr1 = Trace(data=np.zeros(5, dtype="int32"))
        tr1.stats.channel = 'EHE'
        tr2 = Trace(data=np.zeros(5, dtype="float32"))
        tr2.stats.channel = 'EHZ'
        tr3 = Trace(data=np.zeros(5, dtype="int32"))
        tr3.stats.channel = 'EHE'
        tr4 = Trace(data=np.zeros(5, dtype="float32"))
        tr4.stats.channel = 'EHZ'
        st = Stream([tr1, tr2, tr3, tr4])
        st.merge()

    def test_mergeGaps(self):
        """
        Test the merge method of the Stream object.
        """
        stream = self.mseed_stream
        start = UTCDateTime("2007-12-31T23:59:59.915000")
        end = UTCDateTime("2008-01-01T00:04:31.790000")
        self.assertEqual(len(stream), 4)
        self.assertEqual(len(stream[0]), 412)
        self.assertEqual(len(stream[1]), 824)
        self.assertEqual(len(stream[2]), 824)
        self.assertEqual(len(stream[3]), 50668)
        self.assertEqual(stream[0].stats.starttime, start)
        self.assertEqual(stream[3].stats.endtime, end)
        for i in xrange(4):
            self.assertEqual(stream[i].stats.sampling_rate, 200)
            self.assertEqual(stream[i].getId(), 'BW.BGLD..EHE')
        stream.verify()
        # merge it
        stream.merge()
        stream.verify()
        self.assertEqual(len(stream), 1)
        self.assertEqual(len(stream[0]), stream[0].data.size)
        self.assertEqual(stream[0].stats.starttime, start)
        self.assertEqual(stream[0].stats.endtime, end)
        self.assertEqual(stream[0].stats.sampling_rate, 200)
        self.assertEqual(stream[0].getId(), 'BW.BGLD..EHE')

    def test_mergeGaps2(self):
        """
        Test the merge method of the Stream object on two traces with a gap in
        between.
        """
        tr1 = Trace(data=np.ones(4, dtype=np.int32) * 1)
        tr2 = Trace(data=np.ones(3, dtype=np.int32) * 5)
        tr2.stats.starttime = tr1.stats.starttime + 9
        stream = Stream([tr1, tr2])
        #1 - masked array
        # Trace 1: 1111
        # Trace 2:          555
        # 1 + 2  : 1111-----555
        st = stream.copy()
        st.merge()
        self.assertEqual(len(st), 1)
        self.assertTrue(isinstance(st[0].data, np.ma.masked_array))
        self.assertEqual(st[0].data.tolist(),
                         [1, 1, 1, 1, None, None, None, None, None, 5, 5, 5])
        #2 - fill in zeros
        # Trace 1: 1111
        # Trace 2:          555
        # 1 + 2  : 111100000555
        st = stream.copy()
        st.merge(fill_value=0)
        self.assertEqual(len(st), 1)
        self.assertTrue(isinstance(st[0].data, np.ndarray))
        self.assertEqual(st[0].data.tolist(),
                         [1, 1, 1, 1, 0, 0, 0, 0, 0, 5, 5, 5])
        #2b - fill in some other user-defined value
        # Trace 1: 1111
        # Trace 2:          555
        # 1 + 2  : 111199999555
        st = stream.copy()
        st.merge(fill_value=9)
        self.assertEqual(len(st), 1)
        self.assertTrue(isinstance(st[0].data, np.ndarray))
        self.assertEqual(st[0].data.tolist(),
                         [1, 1, 1, 1, 9, 9, 9, 9, 9, 5, 5, 5])
        #3 - use last value of first trace
        # Trace 1: 1111
        # Trace 2:          555
        # 1 + 2  : 111111111555
        st = stream.copy()
        st.merge(fill_value='latest')
        self.assertEqual(len(st), 1)
        self.assertTrue(isinstance(st[0].data, np.ndarray))
        self.assertEqual(st[0].data.tolist(),
                         [1, 1, 1, 1, 1, 1, 1, 1, 1, 5, 5, 5])
        #4 - interpolate
        # Trace 1: 1111
        # Trace 2:          555
        # 1 + 2  : 111112334555
        st = stream.copy()
        st.merge(fill_value='interpolate')
        self.assertEqual(len(st), 1)
        self.assertTrue(isinstance(st[0].data, np.ndarray))
        self.assertEqual(st[0].data.tolist(),
                         [1, 1, 1, 1, 1, 2, 3, 3, 4, 5, 5, 5])

    def test_split(self):
        """
        Testing splitting of streams containing masked arrays.
        """
        # 1 - create a Stream with gaps
        tr1 = Trace(data=np.ones(4, dtype=np.int32) * 1)
        tr2 = Trace(data=np.ones(3, dtype=np.int32) * 5)
        tr2.stats.starttime = tr1.stats.starttime + 9
        st = Stream([tr1, tr2])
        st.merge()
        self.assertTrue(isinstance(st[0].data, np.ma.masked_array))
        # now we split again
        st2 = st.split()
        self.assertEqual(len(st2), 2)
        self.assertTrue(isinstance(st2[0].data, np.ndarray))
        self.assertTrue(isinstance(st2[1].data, np.ndarray))
        self.assertEqual(st2[0].data.tolist(), [1, 1, 1, 1])
        self.assertEqual(st2[1].data.tolist(), [5, 5, 5])
        # 2 - use default example
        st = self.mseed_stream
        st.merge()
        self.assertTrue(isinstance(st[0].data, np.ma.masked_array))
        # now we split again
        st2 = st.split()
        self.assertEqual(len(st2), 4)
        self.assertEqual(len(st2[0]), 412)
        self.assertEqual(len(st2[1]), 824)
        self.assertEqual(len(st2[2]), 824)
        self.assertEqual(len(st2[3]), 50668)
        self.assertEqual(st2[0].stats.starttime,
                         UTCDateTime("2007-12-31T23:59:59.915000"))
        self.assertEqual(st2[3].stats.endtime,
                         UTCDateTime("2008-01-01T00:04:31.790000"))
        for i in xrange(4):
            self.assertEqual(st2[i].stats.sampling_rate, 200)
            self.assertEqual(st2[i].getId(), 'BW.BGLD..EHE')

    def test_mergeOverlapsDefaultMethod(self):
        """
        Test the merge method of the Stream object.
        """
        #1 - overlapping trace with differing data
        # Trace 1: 0000000
        # Trace 2:      1111111
        # 1 + 2  : 00000--11111
        tr1 = Trace(data=np.zeros(7))
        tr2 = Trace(data=np.ones(7))
        tr2.stats.starttime = tr1.stats.starttime + 5
        st = Stream([tr1, tr2])
        st.merge()
        self.assertEqual(len(st), 1)
        self.assertTrue(isinstance(st[0].data, np.ma.masked_array))
        self.assertEqual(st[0].data.tolist(),
                         [0, 0, 0, 0, 0, None, None, 1, 1, 1, 1, 1])
        #2 - overlapping trace with same data
        # Trace 1: 0123456
        # Trace 2:      56789
        # 1 + 2  : 0123456789
        tr1 = Trace(data=np.arange(7))
        tr2 = Trace(data=np.arange(5, 10))
        tr2.stats.starttime = tr1.stats.starttime + 5
        st = Stream([tr1, tr2])
        st.merge()
        self.assertEqual(len(st), 1)
        self.assertTrue(isinstance(st[0].data, np.ndarray))
        np.testing.assert_array_equal(st[0].data, np.arange(10))
        #
        #3 - contained overlap with same data
        # Trace 1: 0123456789
        # Trace 2:      56
        # 1 + 2  : 0123456789
        tr1 = Trace(data=np.arange(10))
        tr2 = Trace(data=np.arange(5, 7))
        tr2.stats.starttime = tr1.stats.starttime + 5
        st = Stream([tr1, tr2])
        st.merge()
        self.assertEqual(len(st), 1)
        self.assertTrue(isinstance(st[0].data, np.ndarray))
        np.testing.assert_array_equal(st[0].data, np.arange(10))
        #
        #4 - contained overlap with differing data
        # Trace 1: 0000000000
        # Trace 2:      11
        # 1 + 2  : 00000--000
        tr1 = Trace(data=np.zeros(10))
        tr2 = Trace(data=np.ones(2))
        tr2.stats.starttime = tr1.stats.starttime + 5
        st = Stream([tr1, tr2])
        st.merge()
        self.assertEqual(len(st), 1)
        self.assertTrue(isinstance(st[0].data, np.ma.masked_array))
        self.assertEqual(st[0].data.tolist(),
                         [0, 0, 0, 0, 0, None, None, 0, 0, 0])

    def test_tabCompletionTrace(self):
        """
        Test tab completion of Trace object.
        """
        tr = Trace()
        self.assertTrue('sampling_rate' in dir(tr.stats))
        self.assertTrue('npts' in dir(tr.stats))
        self.assertTrue('station' in dir(tr.stats))
        self.assertTrue('starttime' in dir(tr.stats))
        self.assertTrue('endtime' in dir(tr.stats))
        self.assertTrue('calib' in dir(tr.stats))
        self.assertTrue('delta' in dir(tr.stats))

    def test_bugfixMergeDropTraceIfAlreadyContained(self):
        """
        Trace data already existing in another trace and ending on the same
        endtime was not correctly merged until now.
        """
        trace1 = Trace(data=np.empty(10))
        trace2 = Trace(data=np.empty(2))
        trace2.stats.starttime = trace1.stats.endtime - trace1.stats.delta
        st = Stream([trace1, trace2])
        st.merge()

    def test_bugfixMergeMultipleTraces1(self):
        """
        Bugfix for merging multiple traces in a row.
        """
        # create a stream with multiple traces overlapping
        trace1 = Trace(data=np.empty(10))
        traces = [trace1]
        for _ in xrange(10):
            trace = Trace(data=np.empty(10))
            trace.stats.starttime = \
                traces[-1].stats.endtime - trace1.stats.delta
            traces.append(trace)
        st = Stream(traces)
        st.merge()

    def test_bugfixMergeMultipleTraces2(self):
        """
        Bugfix for merging multiple traces in a row.
        """
        trace1 = Trace(data=np.empty(4190864))
        trace1.stats.sampling_rate = 200
        trace1.stats.starttime = UTCDateTime("2010-01-21T00:00:00.015000Z")
        trace2 = Trace(data=np.empty(603992))
        trace2.stats.sampling_rate = 200
        trace2.stats.starttime = UTCDateTime("2010-01-21T05:49:14.330000Z")
        trace3 = Trace(data=np.empty(222892))
        trace3.stats.sampling_rate = 200
        trace3.stats.starttime = UTCDateTime("2010-01-21T06:39:33.280000Z")
        st = Stream([trace1, trace2, trace3])
        st.merge()

    def test_mergeWithSmallSamplingRate(self):
        """
        Bugfix for merging multiple traces with very small sampling rate.
        """
        # create traces
        np.random.seed(815)
        trace1 = Trace(data=np.random.randn(1441))
        trace1.stats.delta = 60.0
        trace1.stats.starttime = UTCDateTime("2009-02-01T00:00:02.995000Z")
        trace2 = Trace(data=np.random.randn(1441))
        trace2.stats.delta = 60.0
        trace2.stats.starttime = UTCDateTime("2009-02-02T00:00:12.095000Z")
        trace3 = Trace(data=np.random.randn(1440))
        trace3.stats.delta = 60.0
        trace3.stats.starttime = UTCDateTime("2009-02-03T00:00:16.395000Z")
        trace4 = Trace(data=np.random.randn(1440))
        trace4.stats.delta = 60.0
        trace4.stats.starttime = UTCDateTime("2009-02-04T00:00:11.095000Z")
        # create stream
        st = Stream([trace1, trace2, trace3, trace4])
        # merge
        st.merge()
        # compare results
        self.assertEqual(len(st), 1)
        self.assertEqual(st[0].stats.delta, 60.0)
        self.assertEqual(st[0].stats.starttime, trace1.stats.starttime)
        # endtime of last trace
        endtime = trace1.stats.starttime + \
            (4 * 1440 - 1) * trace1.stats.delta
        self.assertEqual(st[0].stats.endtime, endtime)

    def test_mergeOverlapsMethod1(self):
        """
        Test merging with method = 1.
        """
        # Test merging three traces.
        trace1 = Trace(data=np.ones(10))
        trace2 = Trace(data=10 * np.ones(11))
        trace3 = Trace(data=2 * np.ones(20))
        st = Stream([trace1, trace2, trace3])
        st.merge(method=1)
        np.testing.assert_array_equal(st[0].data, 2 * np.ones(20))
        # Any contained traces with different data will be discarded::
        #
        #    Trace 1: 111111111111 (contained trace)
        #    Trace 2:     55
        #    1 + 2  : 111111111111
        trace1 = Trace(data=np.ones(12))
        trace2 = Trace(data=5 * np.ones(2))
        trace2.stats.starttime += 4
        st = Stream([trace1, trace2])
        st.merge(method=1)
        np.testing.assert_array_equal(st[0].data, np.ones(12))
        # No interpolation (``interpolation_samples=0``)::
        #
        #    Trace 1: 11111111
        #    Trace 2:     55555555
        #    1 + 2  : 111155555555
        trace1 = Trace(data=np.ones(8))
        trace2 = Trace(data=5 * np.ones(8))
        trace2.stats.starttime += 4
        st = Stream([trace1, trace2])
        st.merge(method=1)
        np.testing.assert_array_equal(st[0].data, np.array([1] * 4 + [5] * 8))
        # Interpolate first two samples (``interpolation_samples=2``)::
        #
        #     Trace 1: 00000000
        #     Trace 2:     66666666
        #     1 + 2  : 000024666666 (interpolation_samples=2)
        trace1 = Trace(data=np.zeros(8, dtype='int32'))
        trace2 = Trace(data=6 * np.ones(8, dtype='int32'))
        trace2.stats.starttime += 4
        st = Stream([trace1, trace2])
        st.merge(method=1, interpolation_samples=2)
        np.testing.assert_array_equal(st[0].data,
                                      np.array([0] * 4 + [2] + [4] + [6] * 6))
        # Interpolate all samples (``interpolation_samples=-1``)::
        #
        #     Trace 1: 00000000
        #     Trace 2:     55555555
        #     1 + 2  : 000012345555
        trace1 = Trace(data=np.zeros(8, dtype='int32'))
        trace2 = Trace(data=5 * np.ones(8, dtype='int32'))
        trace2.stats.starttime += 4
        st = Stream([trace1, trace2])
        st.merge(method=1, interpolation_samples=(-1))
        np.testing.assert_array_equal(
            st[0].data, np.array([0] * 4 + [1] + [2] + [3] + [4] + [5] * 4))
        # Interpolate all samples (``interpolation_samples=5``)::
        # Given number of samples is bigger than the actual overlap - should
        # interpolate all samples
        #
        #     Trace 1: 00000000
        #     Trace 2:     55555555
        #     1 + 2  : 000012345555
        trace1 = Trace(data=np.zeros(8, dtype='int32'))
        trace2 = Trace(data=5 * np.ones(8, dtype='int32'))
        trace2.stats.starttime += 4
        st = Stream([trace1, trace2])
        st.merge(method=1, interpolation_samples=5)
        np.testing.assert_array_equal(
            st[0].data, np.array([0] * 4 + [1] + [2] + [3] + [4] + [5] * 4))

    def test_trimRemovingEmptyTraces(self):
        """
        A stream containing several empty traces after trimming should throw
        away the empty traces.
        """
        # create Stream.
        trace1 = Trace(data=np.zeros(10))
        trace1.stats.delta = 1.0
        trace2 = Trace(data=np.ones(10))
        trace2.stats.delta = 1.0
        trace2.stats.starttime = UTCDateTime(1000)
        trace3 = Trace(data=np.arange(10))
        trace3.stats.delta = 1.0
        trace3.stats.starttime = UTCDateTime(2000)
        stream = Stream([trace1, trace2, trace3])
        stream.trim(UTCDateTime(900), UTCDateTime(1100))
        # Check if only trace2 is still in the Stream object.
        self.assertEqual(len(stream), 1)
        np.testing.assert_array_equal(np.ones(10), stream[0].data)
        self.assertEqual(stream[0].stats.starttime, UTCDateTime(1000))
        self.assertEqual(stream[0].stats.npts, 10)

    def test_trimWithSmallSamplingRate(self):
        """
        Bugfix for cutting multiple traces with very small sampling rate.
        """
        # create traces
        trace1 = Trace(data=np.empty(1441))
        trace1.stats.delta = 60.0
        trace1.stats.starttime = UTCDateTime("2009-02-01T00:00:02.995000Z")
        trace2 = Trace(data=np.empty(1441))
        trace2.stats.delta = 60.0
        trace2.stats.starttime = UTCDateTime("2009-02-02T00:00:12.095000Z")
        trace3 = Trace(data=np.empty(1440))
        trace3.stats.delta = 60.0
        trace3.stats.starttime = UTCDateTime("2009-02-03T00:00:16.395000Z")
        trace4 = Trace(data=np.empty(1440))
        trace4.stats.delta = 60.0
        trace4.stats.starttime = UTCDateTime("2009-02-04T00:00:11.095000Z")
        # create stream
        st = Stream([trace1, trace2, trace3, trace4])
        # trim
        st.trim(trace1.stats.starttime, trace4.stats.endtime)
        # compare results
        self.assertEqual(len(st), 4)
        self.assertEqual(st[0].stats.delta, 60.0)
        self.assertEqual(st[0].stats.starttime, trace1.stats.starttime)
        self.assertEqual(st[3].stats.endtime, trace4.stats.endtime)

    def test_writingMaskedArrays(self):
        """
        Writing a masked array should raise an exception.
        """
        # np.ma.masked_array with masked values
        tr = Trace(data=np.ma.masked_all(10))
        st = Stream([tr])
        self.assertRaises(NotImplementedError, st.write, 'filename', 'MSEED')
        # np.ma.masked_array without masked values
        tr = Trace(data=np.ma.ones(10))
        st = Stream([tr])
        self.assertRaises(NotImplementedError, st.write, 'filename', 'MSEED')

    def test_pickle(self):
        """
        Testing pickling of Stream objects..
        """
        tr = Trace(data=np.random.randn(1441))
        st = Stream([tr])
        st.verify()
        # protocol 0 (ASCII)
        temp = pickle.dumps(st, protocol=0)
        st2 = pickle.loads(temp)
        np.testing.assert_array_equal(st[0].data, st2[0].data)
        self.assertEqual(st[0].stats, st2[0].stats)
        # protocol 1 (old binary)
        temp = pickle.dumps(st, protocol=1)
        st2 = pickle.loads(temp)
        np.testing.assert_array_equal(st[0].data, st2[0].data)
        self.assertEqual(st[0].stats, st2[0].stats)
        # protocol 2 (new binary)
        temp = pickle.dumps(st, protocol=2)
        st2 = pickle.loads(temp)
        np.testing.assert_array_equal(st[0].data, st2[0].data)
        self.assertEqual(st[0].stats, st2[0].stats)

    def test_cpickle(self):
        """
        Testing pickling of Stream objects..
        """
        tr = Trace(data=np.random.randn(1441))
        st = Stream([tr])
        st.verify()
        # protocol 0 (ASCII)
        temp = cPickle.dumps(st, protocol=0)
        st2 = cPickle.loads(temp)
        np.testing.assert_array_equal(st[0].data, st2[0].data)
        self.assertEqual(st[0].stats, st2[0].stats)
        # protocol 1 (old binary)
        temp = cPickle.dumps(st, protocol=1)
        st2 = cPickle.loads(temp)
        np.testing.assert_array_equal(st[0].data, st2[0].data)
        self.assertEqual(st[0].stats, st2[0].stats)
        # protocol 2 (new binary)
        temp = cPickle.dumps(st, protocol=2)
        st2 = cPickle.loads(temp)
        np.testing.assert_array_equal(st[0].data, st2[0].data)
        self.assertEqual(st[0].stats, st2[0].stats)

    def test_isPickle(self):
        """
        Testing isPickle function.
        """
        # existing file
        st = read()
        with NamedTemporaryFile() as tf:
            st.write(tf.name, format='PICKLE')
            # check using file name
            self.assertTrue(isPickle(tf.name))
            # check using file handler
            self.assertTrue(isPickle(tf))
        # not existing files
        self.assertFalse(isPickle('/path/to/pickle.file'))
        self.assertFalse(isPickle(12345))

    def test_readWritePickle(self):
        """
        Testing readPickle and writePickle functions.
        """
        st = read()
        # write
        with NamedTemporaryFile() as tf:
            # write using file name
            writePickle(st, tf.name)
            self.assertTrue(isPickle(tf.name))
            # write using file handler
            writePickle(st, tf)
            tf.seek(0)
            self.assertTrue(isPickle(tf))
            # write using stream write method
            st.write(tf.name, format='PICKLE')
            # check and read directly
            st2 = readPickle(tf.name)
            self.assertEqual(len(st2), 3)
            np.testing.assert_array_equal(st2[0].data, st[0].data)
            # use read() with given format
            st2 = read(tf.name, format='PICKLE')
            self.assertEqual(len(st2), 3)
            np.testing.assert_array_equal(st2[0].data, st[0].data)
            # use read() and automatically detect format
            st2 = read(tf.name)
            self.assertEqual(len(st2), 3)
            np.testing.assert_array_equal(st2[0].data, st[0].data)

    def test_getGaps2(self):
        """
        Test case for issue #73.
        """
        tr1 = Trace(data=np.empty(720000))
        tr1.stats.starttime = UTCDateTime("2010-02-09T00:19:19.850000Z")
        tr1.stats.sampling_rate = 200.0
        tr1.verify()
        tr2 = Trace(data=np.empty(720000))
        tr2.stats.starttime = UTCDateTime("2010-02-09T01:19:19.850000Z")
        tr2.stats.sampling_rate = 200.0
        tr2.verify()
        tr3 = Trace(data=np.empty(720000))
        tr3.stats.starttime = UTCDateTime("2010-02-09T02:19:19.850000Z")
        tr3.stats.sampling_rate = 200.0
        tr3.verify()
        st = Stream([tr1, tr2, tr3])
        st.verify()
        # same sampling rate should have no gaps
        gaps = st.getGaps()
        self.assertEqual(len(gaps), 0)
        # different sampling rate should result in a gap
        tr3.stats.sampling_rate = 50.0
        gaps = st.getGaps()
        self.assertEqual(len(gaps), 1)
        # but different ids will be skipped (if only one trace)
        tr3.stats.station = 'MANZ'
        gaps = st.getGaps()
        self.assertEqual(len(gaps), 0)
        # multiple traces with same id will be handled again
        tr2.stats.station = 'MANZ'
        gaps = st.getGaps()
        self.assertEqual(len(gaps), 1)

    def test_comparisons(self):
        """
        Tests all rich comparison operators (==, !=, <, <=, >, >=)
        The latter four are not implemented due to ambiguous meaning and bounce
        an error.
        """
        # create test streams
        tr0 = Trace(np.arange(3))
        tr1 = Trace(np.arange(3))
        tr2 = Trace(np.arange(3), {'station': 'X'})
        tr3 = Trace(np.arange(3),
                    {'processing': ["filter:lowpass:{'freq': 10}"]})
        tr4 = Trace(np.arange(5))
        tr5 = Trace(np.arange(5), {'station': 'X'})
        tr6 = Trace(np.arange(5),
                    {'processing': ["filter:lowpass:{'freq': 10}"]})
        tr7 = Trace(np.arange(5),
                    {'processing': ["filter:lowpass:{'freq': 10}"]})
        st0 = Stream([tr0])
        st1 = Stream([tr1])
        st2 = Stream([tr0, tr1])
        st3 = Stream([tr2, tr3])
        st4 = Stream([tr1, tr2, tr3])
        st5 = Stream([tr4, tr5, tr6])
        st6 = Stream([tr0, tr6])
        st7 = Stream([tr1, tr7])
        st8 = Stream([tr7, tr1])
        st9 = Stream()
        stA = Stream()
        # tests that should raise a NotImplementedError (i.e. <=, <, >=, >)
        self.assertRaises(NotImplementedError, st1.__lt__, st1)
        self.assertRaises(NotImplementedError, st1.__le__, st1)
        self.assertRaises(NotImplementedError, st1.__gt__, st1)
        self.assertRaises(NotImplementedError, st1.__ge__, st1)
        self.assertRaises(NotImplementedError, st1.__lt__, st2)
        self.assertRaises(NotImplementedError, st1.__le__, st2)
        self.assertRaises(NotImplementedError, st1.__gt__, st2)
        self.assertRaises(NotImplementedError, st1.__ge__, st2)
        # normal tests
        for st in [st1]:
            self.assertEqual(st0 == st, True)
            self.assertEqual(st0 != st, False)
        for st in [st2, st3, st4, st5, st6, st7, st8, st9, stA]:
            self.assertEqual(st0 == st, False)
            self.assertEqual(st0 != st, True)
        for st in [st0]:
            self.assertEqual(st1 == st, True)
            self.assertEqual(st1 != st, False)
        for st in [st2, st3, st4, st5, st6, st7, st8, st9, stA]:
            self.assertEqual(st1 == st, False)
            self.assertEqual(st1 != st, True)
        for st in [st0, st1, st3, st4, st5, st6, st7, st8, st9, stA]:
            self.assertEqual(st2 == st, False)
            self.assertEqual(st2 != st, True)
        for st in [st0, st1, st2, st4, st5, st6, st7, st8, st9, stA]:
            self.assertEqual(st3 == st, False)
            self.assertEqual(st3 != st, True)
        for st in [st0, st1, st2, st3, st5, st6, st7, st8, st9, stA]:
            self.assertEqual(st4 == st, False)
            self.assertEqual(st4 != st, True)
        for st in [st0, st1, st2, st3, st4, st6, st7, st8, st9, stA]:
            self.assertEqual(st5 == st, False)
            self.assertEqual(st5 != st, True)
        for st in [st7, st8]:
            self.assertEqual(st6 == st, True)
            self.assertEqual(st6 != st, False)
        for st in [st0, st1, st2, st3, st4, st5, st9, stA]:
            self.assertEqual(st6 == st, False)
            self.assertEqual(st6 != st, True)
        for st in [st6, st8]:
            self.assertEqual(st7 == st, True)
            self.assertEqual(st7 != st, False)
        for st in [st0, st1, st2, st3, st4, st5, st9, stA]:
            self.assertEqual(st7 == st, False)
            self.assertEqual(st7 != st, True)
        for st in [st6, st7]:
            self.assertEqual(st8 == st, True)
            self.assertEqual(st8 != st, False)
        for st in [st0, st1, st2, st3, st4, st5, st9, stA]:
            self.assertEqual(st8 == st, False)
            self.assertEqual(st8 != st, True)
        for st in [stA]:
            self.assertEqual(st9 == st, True)
            self.assertEqual(st9 != st, False)
        for st in [st0, st1, st2, st3, st4, st5, st6, st7, st8]:
            self.assertEqual(st9 == st, False)
            self.assertEqual(st9 != st, True)
        for st in [st9]:
            self.assertEqual(stA == st, True)
            self.assertEqual(stA != st, False)
        for st in [st0, st1, st2, st3, st4, st5, st6, st7, st8]:
            self.assertEqual(stA == st, False)
            self.assertEqual(stA != st, True)
        # some weird tests against non-Stream objects
        for object in [0, 1, 0.0, 1.0, "", "test", True, False, [], [tr0],
                       set(), set(tr0), {}, {"test": "test"}, Trace(), None]:
            self.assertEqual(st0 == object, False)
            self.assertEqual(st0 != object, True)

    def test_trimNearestSample(self):
        """
        Tests to trim at nearest sample
        """
        head = {'sampling_rate': 1.0, 'starttime': UTCDateTime(0.0)}
        tr1 = Trace(data=np.random.randint(0, 1000, 120), header=head)
        tr2 = Trace(data=np.random.randint(0, 1000, 120), header=head)
        tr2.stats.starttime += 0.4
        st = Stream(traces=[tr1, tr2])
        # STARTTIME
        # check that trimming first selects the next best sample, and only
        # then selects the following ones
        #    |  S |    |    |
        #      |    |    |    |
        st.trim(UTCDateTime(0.6), endtime=None)
        self.assertEqual(st[0].stats.starttime.timestamp, 1.0)
        self.assertEqual(st[1].stats.starttime.timestamp, 1.4)
        # ENDTIME
        # check that trimming first selects the next best sample, and only
        # then selects the following ones
        #    |    |    |  E |
        #      |    |    |    |
        st.trim(starttime=None, endtime=UTCDateTime(2.6))
        self.assertEqual(st[0].stats.endtime.timestamp, 3.0)
        self.assertEqual(st[1].stats.endtime.timestamp, 3.4)

    def test_trimConsistentStartEndtimeNearestSample(self):
        """
        Test case for #127. It ensures that the sample sizes stay
        consistent after trimming. That is that _ltrim and _rtrim
        round in the same direction.
        """
        data = np.zeros(10)
        t = UTCDateTime(0)
        traces = []
        for delta in (0, 0.25, 0.5, 0.75, 1):
            traces.append(Trace(data.copy()))
            traces[-1].stats.starttime = t + delta
        st = Stream(traces)
        st.trim(t + 3.5, t + 6.5)
        start = [4.0, 4.25, 4.5, 3.75, 4.0]
        end = [6.0, 6.25, 6.50, 5.75, 6.0]
        for i in xrange(len(st)):
            self.assertEqual(3, st[i].stats.npts)
            self.assertEqual(st[i].stats.starttime.timestamp, start[i])
            self.assertEqual(st[i].stats.endtime.timestamp, end[i])

    def test_trimConsistentStartEndtimeNearestSamplePadded(self):
        """
        Test case for #127. It ensures that the sample sizes stay
        consistent after trimming. That is that _ltrim and _rtrim
        round in the same direction. Padded version.
        """
        data = np.zeros(10)
        t = UTCDateTime(0)
        traces = []
        for delta in (0, 0.25, 0.5, 0.75, 1):
            traces.append(Trace(data.copy()))
            traces[-1].stats.starttime = t + delta
        st = Stream(traces)
        st.trim(t - 3.5, t + 16.5, pad=True)
        start = [-4.0, -3.75, -3.5, -4.25, -4.0]
        end = [17.0, 17.25, 17.50, 16.75, 17.0]
        for i in xrange(len(st)):
            self.assertEqual(22, st[i].stats.npts)
            self.assertEqual(st[i].stats.starttime.timestamp, start[i])
            self.assertEqual(st[i].stats.endtime.timestamp, end[i])

    def test_trimConsistentStartEndtime(self):
        """
        Test case for #127. It ensures that the sample start and entimes
        stay consistent after trimming.
        """
        data = np.zeros(10)
        t = UTCDateTime(0)
        traces = []
        for delta in (0, 0.25, 0.5, 0.75, 1):
            traces.append(Trace(data.copy()))
            traces[-1].stats.starttime = t + delta
        st = Stream(traces)
        st.trim(t + 3.5, t + 6.5, nearest_sample=False)
        start = [4.00, 4.25, 3.50, 3.75, 4.00]
        end = [6.00, 6.25, 6.50, 5.75, 6.00]
        npts = [3, 3, 4, 3, 3]
        for i in xrange(len(st)):
            self.assertEqual(st[i].stats.npts, npts[i])
            self.assertEqual(st[i].stats.starttime.timestamp, start[i])
            self.assertEqual(st[i].stats.endtime.timestamp, end[i])

    def test_trimConsistentStartEndtimePad(self):
        """
        Test case for #127. It ensures that the sample start and entimes
        stay consistent after trimming. Padded version.
        """
        data = np.zeros(10)
        t = UTCDateTime(0)
        traces = []
        for delta in (0, 0.25, 0.5, 0.75, 1):
            traces.append(Trace(data.copy()))
            traces[-1].stats.starttime = t + delta
        st = Stream(traces)
        st.trim(t - 3.5, t + 16.5, nearest_sample=False, pad=True)
        start = [-3.00, -2.75, -3.50, -3.25, -3.00]
        end = [16.00, 16.25, 16.50, 15.75, 16.00]
        npts = [20, 20, 21, 20, 20]
        for i in xrange(len(st)):
            self.assertEqual(st[i].stats.npts, npts[i])
            self.assertEqual(st[i].stats.starttime.timestamp, start[i])
            self.assertEqual(st[i].stats.endtime.timestamp, end[i])

    def test_str(self):
        """
        Test case for issue #162 - print streams in a more consistent way.
        """
        tr1 = Trace()
        tr1.stats.station = "1"
        tr2 = Trace()
        tr2.stats.station = "12345"
        st = Stream([tr1, tr2])
        result = st.__str__()
        expected = "2 Trace(s) in Stream:\n" + \
                   ".1..     | 1970-01-01T00:00:00.000000Z - 1970-01-01" + \
                   "T00:00:00.000000Z | 1.0 Hz, 0 samples\n" + \
                   ".12345.. | 1970-01-01T00:00:00.000000Z - 1970-01-01" + \
                   "T00:00:00.000000Z | 1.0 Hz, 0 samples"
        self.assertEqual(result, expected)
        # streams containing more than 20 lines will be compressed
        st2 = Stream([tr1]) * 40
        result = st2.__str__()
        self.assertTrue('40 Trace(s) in Stream:' in result)
        self.assertTrue('other traces' in result)

    def test_cleanup(self):
        """
        Test case for merging traces in the stream with method=-1. This only
        should merge traces that are exactly the same or contained and exactly
        the same or directly adjacent.
        """
        tr1 = self.mseed_stream[0]
        start = tr1.stats.starttime
        end = tr1.stats.endtime
        dt = end - start
        delta = tr1.stats.delta
        # test traces that should be merged:
        ### contained traces with compatible data
        tr2 = tr1.slice(start, start + dt / 3)
        tr3 = tr1.copy()
        tr4 = tr1.slice(start + dt / 4, end - dt / 4)
        ### adjacent traces
        tr5 = tr1.copy()
        tr5.stats.starttime = end + delta
        tr6 = tr1.copy()
        tr6.stats.starttime = start - dt - delta
        ### create overlapping traces with compatible data
        trO1 = tr1.copy()
        trO1.trim(starttime=start + 2 * delta)
        trO1.data = np.concatenate([trO1.data, np.arange(5)])
        trO2 = tr1.copy()
        trO2.trim(endtime=end - 2 * delta)
        trO2.data = np.concatenate([np.arange(5), trO2.data])
        trO2.stats.starttime -= 5 * delta
        # test mergeable traces (contained ones)
        for trB in [tr2, tr3, tr4]:
            trA = tr1.copy()
            st = Stream([trA, trB])
            st._cleanup()
            self.assertTrue(st == Stream([tr1]))
            self.assertTrue(type(st[0].data) == np.ndarray)
        # test mergeable traces (adjacent ones)
        for trB in [tr5, tr6]:
            trA = tr1.copy()
            st = Stream([trA, trB])
            st._cleanup()
            self.assertTrue(len(st) == 1)
            self.assertTrue(type(st[0].data) == np.ndarray)
            st_result = Stream([tr1, trB])
            st_result.merge()
            self.assertTrue(st == st_result)
        # test mergeable traces (overlapping ones)
        for trB in [trO1, trO2]:
            trA = tr1.copy()
            st = Stream([trA, trB])
            st._cleanup()
            self.assertTrue(len(st) == 1)
            self.assertTrue(type(st[0].data) == np.ndarray)
            st_result = Stream([tr1, trB])
            st_result.merge()
            self.assertTrue(st == st_result)

        # test traces that should not be merged
        tr7 = tr1.copy()
        tr7.stats.sampling_rate *= 2
        tr8 = tr1.copy()
        tr8.stats.station = "AA"
        tr9 = tr1.copy()
        tr9.stats.starttime = end + 10 * delta
        # test some weird gaps near to one sample:
        tr10 = tr1.copy()
        tr10.stats.starttime = end + 0.5 * delta
        tr11 = tr1.copy()
        tr11.stats.starttime = end + 0.1 * delta
        tr12 = tr1.copy()
        tr12.stats.starttime = end + 0.8 * delta
        tr13 = tr1.copy()
        tr13.stats.starttime = end + 1.2 * delta
        # test non-mergeable traces
        for trB in [tr7, tr8, tr9, tr10, tr11, tr12, tr13]:
            trA = tr1.copy()
            st = Stream([trA, trB])
            # ignore UserWarnings
            with warnings.catch_warnings(record=True):
                warnings.simplefilter('ignore', UserWarning)
                st._cleanup()
            self.assertTrue(st == Stream([trA, trB]))

    def test_integrateAndDifferentiate(self):
        """
        Test integration and differentiation methods of stream
        """
        st1 = read()
        st2 = read()

        st1.filter('lowpass', freq=1.0)
        st2.filter('lowpass', freq=1.0)

        st1.differentiate()
        st1.integrate()
        st2.integrate()
        st2.differentiate()

        np.testing.assert_array_almost_equal(
            st1[0].data[:-1], st2[0].data[:-1], decimal=5)

    def test_cleanupNonDefaultPrecisionUTCDateTime(self):
        """
        Testing cleanup with a non-default precision of UTCDateTime.
        """
        # default precision of 6 decimals
        tr1 = Trace(data=np.ones(1000))
        tr2 = Trace(data=np.ones(1000))
        tr1.stats.starttime = UTCDateTime(0)
        tr2.stats.starttime = UTCDateTime(0) + 1000.000001
        st = Stream([tr1, tr2])
        st._cleanup()
        self.assertEqual(len(st), 2)
        # precision of 4 decimals
        UTCDateTime.DEFAULT_PRECISION = 4
        tr1 = Trace(data=np.ones(1000))
        tr2 = Trace(data=np.ones(1000))
        tr1.stats.starttime = UTCDateTime(0)
        tr2.stats.starttime = UTCDateTime(0) + 1000.000001
        st = Stream([tr1, tr2])
        st._cleanup()
        self.assertEqual(len(st), 1)
        UTCDateTime.DEFAULT_PRECISION = 6

    def test_read(self):
        """
        Testing read function.
        """
        # 1 - default example
        # dtype
        tr = read(dtype='int64')[0]
        self.assertEqual(tr.data.dtype, np.int64)
        # start-/endtime
        tr2 = read(starttime=tr.stats.starttime + 1,
                   endtime=tr.stats.endtime - 2)[0]
        self.assertEqual(tr2.stats.starttime, tr.stats.starttime + 1)
        self.assertEqual(tr2.stats.endtime, tr.stats.endtime - 2)
        # headonly
        tr = read(headonly=True)[0]
        self.assertFalse(tr.data)

        # 2 - via http
        # dtype
        tr = read('http://examples.obspy.org/test.sac', dtype='int32')[0]
        self.assertEqual(tr.data.dtype, np.int32)
        # start-/endtime
        tr2 = read('http://examples.obspy.org/test.sac',
                   starttime=tr.stats.starttime + 1,
                   endtime=tr.stats.endtime - 2)[0]
        self.assertEqual(tr2.stats.starttime, tr.stats.starttime + 1)
        self.assertEqual(tr2.stats.endtime, tr.stats.endtime - 2)
        # headonly
        tr = read('http://examples.obspy.org/test.sac', headonly=True)[0]
        self.assertFalse(tr.data)

        # 3 - some example within obspy
        # dtype
        tr = read('/path/to/slist_float.ascii', dtype='int32')[0]
        self.assertEqual(tr.data.dtype, np.int32)
        # start-/endtime
        tr2 = read('/path/to/slist_float.ascii',
                   starttime=tr.stats.starttime + 0.025,
                   endtime=tr.stats.endtime - 0.05)[0]
        self.assertEqual(tr2.stats.starttime, tr.stats.starttime + 0.025)
        self.assertEqual(tr2.stats.endtime, tr.stats.endtime - 0.05)
        # headonly
        tr = read('/path/to/slist_float.ascii', headonly=True)[0]
        self.assertFalse(tr.data)
        # not existing
        self.assertRaises(IOError, read, '/path/to/UNKNOWN')

        # 4 - file patterns
        path = os.path.dirname(__file__)
        filename = os.path.join(path, 'data', 'slist.*')
        st = read(filename)
        self.assertEquals(len(st), 2)
        # exception if no file matches file pattern
        filename = path + os.sep + 'data' + os.sep + 'NOTEXISTING.*'
        self.assertRaises(Exception, read, filename)

        # argument headonly should not be used with starttime, endtime or dtype
        with warnings.catch_warnings(record=True):
            # will usually warn only but here we force to raise an exception
            warnings.simplefilter('error', UserWarning)
            self.assertRaises(UserWarning, read, '/path/to/slist_float.ascii',
                              headonly=True, starttime=0, endtime=1)

    def test_copy(self):
        """
        Testing the copy method of the Stream object.
        """
        st = read()
        st2 = st.copy()
        self.assertTrue(st == st2)
        self.assertTrue(st2 == st)
        self.assertFalse(st is st2)
        self.assertFalse(st2 is st)
        self.assertTrue(st.traces[0] == st2.traces[0])
        self.assertFalse(st.traces[0] is st2.traces[0])

    def test_merge_with_empty_trace(self):
        """
        Merging a stream containing a empty trace with a differing sampling
        rate should not fail.
        """
        # preparing a dataset
        tr = read()[0]
        st = tr / 3
        # empty and change sampling rate of second trace
        st[1].stats.sampling_rate = 0
        st[1].data = np.array([])
        # merge
        st.merge(fill_value='interpolate')
        self.assertEqual(len(st), 1)

    def test_rotate(self):
        """
        Testing the rotate method.
        """
        st = read()
        st += st.copy()
        st[3:].normalize()
        st2 = st.copy()
        # rotate to RT and back with 6 traces
        st.rotate(method='NE->RT', back_azimuth=30)
        self.assertTrue((st[0].stats.channel[-1] + st[1].stats.channel[-1] +
                         st[2].stats.channel[-1]) == 'ZRT')
        self.assertTrue((st[3].stats.channel[-1] + st[4].stats.channel[-1] +
                         st[5].stats.channel[-1]) == 'ZRT')
        st.rotate(method='RT->NE', back_azimuth=30)
        self.assertTrue((st[0].stats.channel[-1] + st[1].stats.channel[-1] +
                         st[2].stats.channel[-1]) == 'ZNE')
        self.assertTrue((st[3].stats.channel[-1] + st[4].stats.channel[-1] +
                         st[5].stats.channel[-1]) == 'ZNE')
        self.assertTrue(np.allclose(st[0].data, st2[0].data))
        self.assertTrue(np.allclose(st[1].data, st2[1].data))
        self.assertTrue(np.allclose(st[2].data, st2[2].data))
        self.assertTrue(np.allclose(st[3].data, st2[3].data))
        self.assertTrue(np.allclose(st[4].data, st2[4].data))
        self.assertTrue(np.allclose(st[5].data, st2[5].data))
        # again, with angles given in stats and just 2 components
        st = st2.copy()
        st = st[1:3] + st[4:]
        st[0].stats.back_azimuth = 190
        st[2].stats.back_azimuth = 200
        st.rotate(method='NE->RT')
        st.rotate(method='RT->NE')
        self.assertTrue(np.allclose(st[0].data, st2[1].data))
        self.assertTrue(np.allclose(st[1].data, st2[2].data))
        # rotate to LQT and back with 6 traces
        st = st2.copy()
        st.rotate(method='ZNE->LQT', back_azimuth=100, inclination=30)
        self.assertTrue((st[0].stats.channel[-1] + st[1].stats.channel[-1] +
                         st[2].stats.channel[-1]) == 'LQT')
        st.rotate(method='LQT->ZNE', back_azimuth=100, inclination=30)
        self.assertTrue(st[0].stats.channel[-1] + st[1].stats.channel[-1] +
                        st[2].stats.channel[-1] == 'ZNE')
        self.assertTrue(np.allclose(st[0].data, st2[0].data))
        self.assertTrue(np.allclose(st[1].data, st2[1].data))
        self.assertTrue(np.allclose(st[2].data, st2[2].data))
        self.assertTrue(np.allclose(st[3].data, st2[3].data))
        self.assertTrue(np.allclose(st[4].data, st2[4].data))
        self.assertTrue(np.allclose(st[5].data, st2[5].data))

        # unknown rotate method will raise ValueError
        self.assertRaises(ValueError, st.rotate, method='UNKNOWN')
        # rotating without back_azimuth raises TypeError
        st = Stream()
        self.assertRaises(TypeError, st.rotate, method='RT->NE')
        # rotating without inclination raises TypeError for LQT-> or ZNE->
        self.assertRaises(TypeError, st.rotate, method='LQT->ZNE',
                          back_azimuth=30)
        # having traces with different timespans or sampling rates will fail
        st = read()
        st[1].stats.sampling_rate = 2.0
        self.assertRaises(ValueError, st.rotate, method='NE->RT')
        st = read()
        st[1].stats.starttime += 1
        self.assertRaises(ValueError, st.rotate, method='NE->RT')
        st = read()
        st[1].stats.sampling_rate = 2.0
        self.assertRaises(ValueError, st.rotate, method='ZNE->LQT')
        st = read()
        st[1].stats.starttime += 1
        self.assertRaises(ValueError, st.rotate, method='ZNE->LQT')

    @skipIf(not MATPLOTLIB_VERSION, 'matplotlib is not installed')
    def test_plot(self):
        """
        Tests plot method if matplotlib is installed
        """
        self.mseed_stream.plot(show=False)

    @skipIf(not MATPLOTLIB_VERSION, 'matplotlib is not installed')
    def test_spectrogram(self):
        """
        Tests spectrogram method if matplotlib is installed
        """
        self.mseed_stream.spectrogram(show=False)

    def test_deepcopy(self):
        """
        Tests __deepcopy__ method.

        http://lists.obspy.org/pipermail/obspy-users/2013-April/000451.html
        """
        # example stream
        st = read()
        # set a common header
        st[0].stats.network = 'AA'
        # set format specific header
        st[0].stats.mseed = AttribDict(dataquality='A')
        ct = deepcopy(st)
        # common header
        st[0].stats.network = 'XX'
        self.assertEquals(st[0].stats.network, 'XX')
        self.assertEquals(ct[0].stats.network, 'AA')
        # format specific headers
        st[0].stats.mseed.dataquality = 'X'
        self.assertEquals(st[0].stats.mseed.dataquality, 'X')
        self.assertEquals(ct[0].stats.mseed.dataquality, 'A')

    def test_write(self):
        # writing in unknown format raises TypeError
        st = read()
        self.assertRaises(TypeError, st.write, 'file.ext', format="UNKNOWN")

    def test_detrend(self):
        """
        Test detrend method of stream
        """
        t = np.arange(10)
        data = 0.1 * t + 1.

        tr = Trace(data=data.copy())
        st = Stream([tr, tr])
        st.detrend(type='simple')
        np.testing.assert_array_almost_equal(st[0].data, np.zeros(10))
        np.testing.assert_array_almost_equal(st[1].data, np.zeros(10))

        tr = Trace(data=data.copy())
        st = Stream([tr, tr])
        st.detrend(type='linear')
        np.testing.assert_array_almost_equal(st[0].data, np.zeros(10))
        np.testing.assert_array_almost_equal(st[1].data, np.zeros(10))

        data = np.zeros(10)
        data[3:7] = 1.

        tr = Trace(data=data.copy())
        st = Stream([tr, tr])
        st.detrend(type='simple')
        np.testing.assert_almost_equal(st[0].data[0], 0.)
        np.testing.assert_almost_equal(st[0].data[-1], 0.)
        np.testing.assert_almost_equal(st[1].data[0], 0.)
        np.testing.assert_almost_equal(st[1].data[-1], 0.)

        tr = Trace(data=data.copy())
        st = Stream([tr, tr])
        st.detrend(type='linear')
        np.testing.assert_almost_equal(st[0].data[0], -0.4)
        np.testing.assert_almost_equal(st[0].data[-1], -0.4)
        np.testing.assert_almost_equal(st[1].data[0], -0.4)
        np.testing.assert_almost_equal(st[1].data[-1], -0.4)

    def test_taper(self):
        """
        Test taper method of stream
        """
        data = np.ones(10)
        tr = Trace(data=data.copy())
        st = Stream([tr, tr])
        st.taper()
        for i in range(len(data)):
            self.assertTrue(st[0].data[i] <= 1.)
            self.assertTrue(st[0].data[i] >= 0.)
            self.assertTrue(st[1].data[i] <= 1.)
            self.assertTrue(st[1].data[i] >= 0.)

    def test_issue540(self):
        """
        Trim with pad=True and given fill value should not return a masked
        NumPy array.
        """
        # fill_value = None
        st = read()
        self.assertEquals(len(st[0]), 3000)
        st.trim(starttime=st[0].stats.starttime - 0.01,
                endtime=st[0].stats.endtime + 0.01, pad=True, fill_value=None)
        self.assertEquals(len(st[0]), 3002)
        self.assertTrue(isinstance(st[0].data, np.ma.masked_array))
        self.assertTrue(st[0].data[0] is np.ma.masked)
        self.assertTrue(st[0].data[1] is not np.ma.masked)
        self.assertTrue(st[0].data[-2] is not np.ma.masked)
        self.assertTrue(st[0].data[-1] is np.ma.masked)
        # fill_value = 999
        st = read()
        self.assertEquals(len(st[1]), 3000)
        st.trim(starttime=st[1].stats.starttime - 0.01,
                endtime=st[1].stats.endtime + 0.01, pad=True, fill_value=999)
        self.assertEquals(len(st[1]), 3002)
        self.assertFalse(isinstance(st[1].data, np.ma.masked_array))
        self.assertEquals(st[1].data[0], 999)
        self.assertEquals(st[1].data[-1], 999)
        # given fill_value but actually no padding at all
        st = read()
        self.assertEquals(len(st[2]), 3000)
        st.trim(starttime=st[2].stats.starttime, endtime=st[2].stats.endtime,
                pad=True, fill_value=-999)
        self.assertEquals(len(st[2]), 3000)
        self.assertFalse(isinstance(st[2].data, np.ma.masked_array))

    def test_method_chaining(self):
        """
        Tests that method chaining works for all methods on the Stream object
        where it is sensible.
        """
        st1 = read()[0:1]
        st2 = read()

        self.assertEqual(len(st1), 1)
        self.assertEqual(len(st2), 3)

        # Test some list like methods.
        temp_st = st1.append(st1[0].copy())\
            .extend(st2)\
            .insert(0, st1[0].copy())\
            .remove(st1[0])
        self.assertTrue(temp_st is st1)
        self.assertEqual(len(st1), 5)
        self.assertEqual(st1[0], st1[1])
        self.assertEqual(st1[2], st2[0])
        self.assertEqual(st1[3], st2[1])
        self.assertEqual(st1[4], st2[2])

        # Sort and reverse methods.
        st = st2.copy()
        st[0].stats.channel = "B"
        st[1].stats.channel = "C"
        st[2].stats.channel = "A"
        temp_st = st.sort(keys=["channel"]).reverse()
        self.assertTrue(temp_st is st)
        self.assertTrue([tr.stats.channel for tr in st], ["C", "B", "A"])

        # The others are pretty hard to properly test and probably not worth
        # the effort. A simple demonstrating that they can be chained should be
        # enough.
        temp = st.trim(st[0].stats.starttime + 1, st[0].stats.starttime + 10)\
            .decimate(factor=2, no_filter=True)\
            .resample(st[0].stats.sampling_rate / 2)\
            .simulate(paz_remove={'poles': [-0.037004 + 0.037016j,
                                            -0.037004 - 0.037016j,
                                            -251.33 + 0j],
                                  'zeros': [0j, 0j],
                                  'gain': 60077000.0,
                                  'sensitivity': 2516778400.0})\
            .filter("lowpass", freq=2.0)\
            .differentiate()\
            .integrate()\
            .merge()\
            .cutout(st[0].stats.starttime + 2, st[0].stats.starttime + 2)\
            .detrend()\
            .taper()\
            .normalize()\
            .verify()\
            .trigger(type="zdetect", nsta=20)\
            .rotate(method="NE->RT", back_azimuth=40)

        # Use the processing chain to check the results. The trim(), merge(),
        # cutout(), verify(), and rotate() methods do not have an entry in the
        # processing chain.
        pr = st[0].stats.processing
        self.assertTrue(pr[0].startswith("downsample"))
        self.assertTrue(pr[1].startswith("resample"))
        self.assertTrue(pr[2].startswith("simulate"))
        self.assertTrue(pr[3].startswith("filter:lowpass"))
        self.assertTrue(pr[4].startswith("differentiate"))
        self.assertTrue(pr[5].startswith("integrate"))
        self.assertTrue(pr[6].startswith("detrend"))
        self.assertTrue(pr[7].startswith("taper"))
        self.assertTrue(pr[8].startswith("normalize"))
        self.assertTrue(pr[9].startswith("trigger"))

        self.assertTrue(temp is st)
        # Cutout duplicates the number of traces.
        self.assertTrue(len(st), 6)
        # Clearing also works for method chaining.
        self.assertEqual(len(st.clear()), 0)

    def test_simulate_seedresp_Parser(self):
        """
        Test simulate() with giving a Parser object to use for RESP information
        in evalresp.
        Also tests usage without specifying a date for response lookup
        explicitely.
        """
        st = read()
        p = Parser("/path/to/dataless.seed.BW_RJOB")
        kwargs = dict(seedresp={'filename': p, 'units': "DIS"},
                      pre_filt=(1, 2, 50, 60), waterlevel=60)
        st.simulate(**kwargs)

        for resp_string, stringio in p.getRESP():
            stringio.seek(0, 0)
            component = resp_string[-1]
            with NamedTemporaryFile() as tf:
                with open(tf.name, "wb") as fh:
                    fh.write(stringio.read())
                tr1 = read().select(component=component)[0]
                tr1.simulate(**kwargs)
            tr2 = st.select(component=component)[0]
            self.assertEqual(tr1, tr2)


def suite():
    return unittest.makeSuite(StreamTestCase, 'test')


if __name__ == '__main__':
    unittest.main(defaultTest='suite')<|MERGE_RESOLUTION|>--- conflicted
+++ resolved
@@ -4,11 +4,8 @@
 from obspy.core.stream import writePickle, readPickle, isPickle
 from obspy.core.util.attribdict import AttribDict
 from obspy.core.util.base import NamedTemporaryFile, getMatplotlibVersion
-<<<<<<< HEAD
 from obspy.xseed import Parser
-=======
 from obspy.core.util.decorator import skipIf
->>>>>>> 748389e9
 import cPickle
 import numpy as np
 import os
