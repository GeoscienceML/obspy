--- conflicted
+++ resolved
@@ -539,27 +539,6 @@
         assert resp.instrument_sensitivity.value == overall_sensitivity
         assert np.abs(data).tolist() == [overall_sensitivity] * len(freqs)
 
-<<<<<<< HEAD
-    def test_unknown_units_PA_recalculate_sensitivity(self, testdata):
-        """
-        Test recalculating overall sensitivity in presence of unusual units, in
-        this case Pascal.
-        """
-        inv = read_inventory(testdata['hydrophone_response_PA.xml'],
-                             format="STATIONXML")
-        resp = inv[0][0][0].response
-        msg = ("ObsPy can not map unit 'PA' to "
-               "displacement, velocity, or acceleration - "
-               "evalresp should still work and just use the response as "
-               "is. This might not be covered by tests, though, so "
-               "proceed with caution and report any unexpected "
-               "behavior.")
-        with pytest.warns(UserWarning, match=msg):
-            resp.recalculate_overall_sensitivity()
-        assert np.isclose(
-            resp.instrument_sensitivity.value, 133579131859239.3, atol=0,
-            rtol=1e-5)
-=======
     def test_non_SI_unit_input_first_stage(self, testdata):
         """
         Regression test for #3369
@@ -644,4 +623,23 @@
             paz_after.zeros, expected_zeros, rtol=1e-6)
         np.testing.assert_allclose(
             paz_after.poles, expected_poles, rtol=1e-6)
->>>>>>> 1be221be
+
+    def test_unknown_units_PA_recalculate_sensitivity(self, testdata):
+        """
+        Test recalculating overall sensitivity in presence of unusual units, in
+        this case Pascal.
+        """
+        inv = read_inventory(testdata['hydrophone_response_PA.xml'],
+                             format="STATIONXML")
+        resp = inv[0][0][0].response
+        msg = ("ObsPy can not map unit 'PA' to "
+               "displacement, velocity, or acceleration - "
+               "evalresp should still work and just use the response as "
+               "is. This might not be covered by tests, though, so "
+               "proceed with caution and report any unexpected "
+               "behavior.")
+        with pytest.warns(UserWarning, match=msg):
+            resp.recalculate_overall_sensitivity()
+        assert np.isclose(
+            resp.instrument_sensitivity.value, 133579131859239.3, atol=0,
+            rtol=1e-5)