#!/usr/bin/env python
# -*- coding: utf-8 -*-
"""
FDSN Web service client for ObsPy.

:copyright:
    The ObsPy Development Team (devs@obspy.org)
:license:
    GNU Lesser General Public License, Version 3
    (http://www.gnu.org/copyleft/lesser.html)
"""
from __future__ import print_function
from __future__ import unicode_literals
from future import standard_library  # NOQA
from future.builtins import range
from future.builtins import open
from future.builtins import str
from future.builtins import map
from future.utils import PY2, native_str
from lxml import etree
import obspy
from obspy import UTCDateTime, read_inventory
from obspy.fdsn.wadl_parser import WADLParser
from obspy.fdsn.header import DEFAULT_USER_AGENT, \
    URL_MAPPINGS, DEFAULT_PARAMETERS, PARAMETER_ALIASES, \
    WADL_PARAMETERS_NOT_TO_BE_PARSED, FDSNException, FDSNWS
from obspy.core.util.misc import wrap_long_string
from obspy.core import compatibility

import queue
import threading
import warnings
import os


DEFAULT_SERVICE_VERSIONS = {'dataselect': 1, 'station': 1, 'event': 1}


class Client(object):
    """
    FDSN Web service request client.

    >>> client = Client("IRIS")
    >>> print(client)  # doctest: +SKIP
    FDSN Webservice Client (base url: http://service.iris.edu)
    Available Services: 'dataselect' (v1.0.0), 'event' (v1.0.6),
    'station' (v1.0.7), 'available_event_contributors',
    'available_event_catalogs'
    <BLANKLINE>
    Use e.g. client.help('dataselect') for the
    parameter description of the individual services
    or client.help() for parameter description of
    all webservices.

    :type base_url: str
    :param base_url: Base URL of FDSN web service compatible server
        (e.g. "http://service.iris.edu") or key string for recognized
        server (one of %s)
    :type major_versions: dict
    :param major_versions: Allows to specify custom major version numbers
        for individual services (e.g.
        `major_versions={'station': 2, 'dataselect': 3}`), otherwise the
        latest version at time of implementation will be used.
    :type user: str
    :param user: User name of HTTP Digest Authentication for access to
        restricted data.
    :type password: str
    :param password: Password of HTTP Digest Authentication for access to
        restricted data.
    :type user_agent: str
    :param user_agent: The user agent for all requests.
    :type debug: bool
    :param debug: Debug flag.
    :type timeout: float
    :param timeout: Maximum time (in seconds) to wait for a single request to
        finish (after which an exception is raised).
    """
    def __init__(self, base_url="IRIS", major_versions={}, user=None,
                 password=None, user_agent=DEFAULT_USER_AGENT, debug=False,
                 timeout=120):
        """
        Initializes an FDSN Web Service client.

        >>> client = Client("IRIS")
        >>> print(client)  # doctest: +SKIP
        FDSN Webservice Client (base url: http://service.iris.edu)
        Available Services: 'dataselect' (v1.0.0), 'event' (v1.0.6),
        'station' (v1.0.7), 'available_event_contributors',
        'available_event_catalogs'
        <BLANKLINE>
        Use e.g. client.help('dataselect') for the
        parameter description of the individual services
        or client.help() for parameter description of
        all webservices.

        For details see :class:`Client`.
        """
        self.debug = debug
        self.user = user
        self.timeout = timeout

        if base_url.upper() in URL_MAPPINGS:
            base_url = URL_MAPPINGS[base_url.upper()]

        # Make sure the base_url does not end with a slash.
        base_url = base_url.strip("/")
        self.base_url = base_url

        # Authentication
        if user is not None and password is not None:
            # Create an OpenerDirector for HTTP Digest Authentication
            password_mgr = compatibility.HTTPPasswordMgrWithDefaultRealm()
            password_mgr.add_password(None, base_url, user, password)
            auth_handler = compatibility.HTTPDigestAuthHandler(password_mgr)
            opener = compatibility.build_opener(auth_handler)
            # install globally
            compatibility.install_opener(opener)

        self.request_headers = {"User-Agent": user_agent}
        self.major_versions = DEFAULT_SERVICE_VERSIONS
        self.major_versions.update(major_versions)

        if self.debug is True:
            print("Base URL: %s" % self.base_url)
            print("Request Headers: %s" % str(self.request_headers))

        self._discover_services()

    def get_events(self, starttime=None, endtime=None, minlatitude=None,
                   maxlatitude=None, minlongitude=None, maxlongitude=None,
                   latitude=None, longitude=None, minradius=None,
                   maxradius=None, mindepth=None, maxdepth=None,
                   minmagnitude=None, maxmagnitude=None, magnitudetype=None,
                   includeallorigins=None, includeallmagnitudes=None,
                   includearrivals=None, eventid=None, limit=None, offset=None,
                   orderby=None, catalog=None, contributor=None,
                   updatedafter=None, filename=None, **kwargs):
        """
        Query the event service of the client.

        >>> client = Client("IRIS")
        >>> cat = client.get_events(eventid=609301)
        >>> print(cat)
        1 Event(s) in Catalog:
        1997-10-14T09:53:11.070000Z | -22.145, -176.720 | 7.8 mw
        >>> t1 = UTCDateTime("2011-01-07T01:00:00")
        >>> t2 = UTCDateTime("2011-01-07T02:00:00")
        >>> cat = client.get_events(starttime=t1, endtime=t2, minmagnitude=4)
        >>> print(cat)
        4 Event(s) in Catalog:
        2011-01-07T01:29:49.760000Z | +49.520, +156.895 | 4.2 mb
        2011-01-07T01:19:16.660000Z | +20.123,  -45.656 | 5.5 MW
        2011-01-07T01:14:45.500000Z |  -3.268, +100.745 | 4.5 mb
        2011-01-07T01:14:01.280000Z | +36.095,  +27.550 | 4.0 mb

        :type starttime: :class:`~obspy.core.utcdatetime.UTCDateTime`, optional
        :param starttime: Limit to events on or after the specified start time.
        :type endtime: :class:`~obspy.core.utcdatetime.UTCDateTime`, optional
        :param endtime: Limit to events on or before the specified end time.
        :type minlatitude: float, optional
        :param minlatitude: Limit to events with a latitude larger than the
            specified minimum.
        :type maxlatitude: float, optional
        :param maxlatitude: Limit to events with a latitude smaller than the
            specified maximum.
        :type minlongitude: float, optional
        :param minlongitude: Limit to events with a longitude larger than the
            specified minimum.
        :type maxlongitude: float, optional
        :param maxlongitude: Limit to events with a longitude smaller than the
            specified maximum.
        :type latitude: float, optional
        :param latitude: Specify the latitude to be used for a radius search.
        :type longitude: float, optional
        :param longitude: Specify the longitude to the used for a radius
            search.
        :type minradius: float, optional
        :param minradius: Limit to events within the specified minimum number
            of degrees from the geographic point defined by the latitude and
            longitude parameters.
        :type maxradius: float, optional
        :param maxradius: Limit to events within the specified maximum number
            of degrees from the geographic point defined by the latitude and
            longitude parameters.
        :type mindepth: float, optional
        :param mindepth: Limit to events with depth more than the specified
            minimum.
        :type maxdepth: float, optional
        :param maxdepth: Limit to events with depth less than the specified
            maximum.
        :type minmagnitude: float, optional
        :param minmagnitude: Limit to events with a magnitude larger than the
            specified minimum.
        :type maxmagnitude: float, optional
        :param maxmagnitude: Limit to events with a magnitude smaller than the
            specified maximum.
        :type magnitudetype: str, optional
        :param magnitudetype: Specify a magnitude type to use for testing the
            minimum and maximum limits.
        :type includeallorigins: bool, optional
        :param includeallorigins: Specify if all origins for the event should
            be included, default is data center dependent but is suggested to
            be the preferred origin only.
        :type includeallmagnitudes: bool, optional
        :param includeallmagnitudes: Specify if all magnitudes for the event
            should be included, default is data center dependent but is
            suggested to be the preferred magnitude only.
        :type includearrivals: bool, optional
        :param includearrivals: Specify if phase arrivals should be included.
        :type eventid: str or int (dependent on data center), optional
        :param eventid: Select a specific event by ID; event identifiers are
            data center specific.
        :type limit: int, optional
        :param limit: Limit the results to the specified number of events.
        :type offset: int, optional
        :param offset: Return results starting at the event count specified,
            starting at 1.
        :type orderby: str, optional
        :param orderby: Order the result by time or magnitude with the
            following possibilities:
                * time: order by origin descending time
                * time-asc: order by origin ascending time
                * magnitude: order by descending magnitude
                * magnitude-asc: order by ascending magnitude
        :type catalog: str, optional
        :param catalog: Limit to events from a specified catalog
        :type contributor: str, optional
        :param contributor: Limit to events contributed by a specified
            contributor.
        :type updatedafter: :class:`~obspy.core.utcdatetime.UTCDateTime`,
            optional
        :param updatedafter: Limit to events updated after the specified time.
        :type filename: str or open file-like object
        :param filename: If given, the downloaded data will be saved there
            instead of being parse to an ObsPy object. Thus it will contain the
            raw data from the webservices.


        Any additional keyword arguments will be passed to the webservice as
        additional arguments. If you pass one of the default parameters and the
        webservice does not support it, a warning will be issued. Passing any
        non-default parameters that the webservice does not support will raise
        an error.
        """
        if "event" not in self.services:
            msg = "The current client does not have an event service."
            raise ValueError(msg)

        locs = locals()
        setup_query_dict('event', locs, kwargs)

        url = self._create_url_from_parameters(
            "event", DEFAULT_PARAMETERS['event'], kwargs)

        data_stream = self._download(url)
        data_stream.seek(0, 0)
        if filename:
            self._write_to_file_object(filename, data_stream)
            data_stream.close()
        else:
            cat = obspy.readEvents(data_stream, format="quakeml")
            data_stream.close()
            return cat

    def get_stations(self, starttime=None, endtime=None, startbefore=None,
                     startafter=None, endbefore=None, endafter=None,
                     network=None, station=None, location=None, channel=None,
                     minlatitude=None, maxlatitude=None, minlongitude=None,
                     maxlongitude=None, latitude=None, longitude=None,
                     minradius=None, maxradius=None, level=None,
                     includerestricted=None, includeavailability=None,
                     updatedafter=None, filename=None, **kwargs):
        """
        Query the station service of the client.

        >>> client = Client("IRIS")
        >>> inventory = client.get_stations(latitude=-56.1, longitude=-26.7,
        ...                                 maxradius=15)
        >>> print(inventory)  # doctest: +ELLIPSIS +NORMALIZE_WHITESPACE
        Inventory created at ...
            Created by: IRIS WEB SERVICE: fdsnws-station | version: ...
                    http://service.iris.edu/fdsnws/station/1/query?...
            Sending institution: IRIS-DMC (IRIS-DMC)
            Contains:
                Networks (3):
                    AI
                    II
                    SY
                Stations (4):
                    AI.ORCD (ORCADAS, SOUTH ORKNEY ISLANDS)
                    II.HOPE (Hope Point, South Georgia Island)
                    SY.HOPE (HOPE synthetic)
                    SY.ORCD (ORCD synthetic)
                Channels (0):
        >>> inventory = client.get_stations(
        ...     starttime=UTCDateTime("2013-01-01"), network="IU",
        ...     sta="ANMO", level="channel")
        >>> print(inventory)  # doctest: +ELLIPSIS +NORMALIZE_WHITESPACE
        Inventory created at ...
            Created by: IRIS WEB SERVICE: fdsnws-station | version: ...
                    http://service.iris.edu/fdsnws/station/1/query?...
            Sending institution: IRIS-DMC (IRIS-DMC)
            Contains:
                Networks (1):
                    IU
                Stations (1):
                    IU.ANMO (Albuquerque, New Mexico, USA)
                Channels (57):
                    IU.ANMO.00.BH1, IU.ANMO.00.BH2, IU.ANMO.00.BHZ,
                    IU.ANMO.00.LH1, IU.ANMO.00.LH2, IU.ANMO.00.LHZ,
                    IU.ANMO.00.VH1, IU.ANMO.00.VH2, IU.ANMO.00.VHZ,
                    IU.ANMO.00.VM1, IU.ANMO.00.VM2, IU.ANMO.00.VMZ,
                    IU.ANMO.10.BH1, IU.ANMO.10.BH2, IU.ANMO.10.BHZ,
                    IU.ANMO.10.EH1, IU.ANMO.10.EH2, IU.ANMO.10.EHZ,
                    IU.ANMO.10.HH1, IU.ANMO.10.HH2, IU.ANMO.10.HHZ,
                    IU.ANMO.10.LH1, IU.ANMO.10.LH2, IU.ANMO.10.LHZ,
                    IU.ANMO.10.VH1, IU.ANMO.10.VH2, IU.ANMO.10.VHZ,
                    IU.ANMO.10.VM1, IU.ANMO.10.VM2, IU.ANMO.10.VMZ,
                    IU.ANMO.20.EN1, IU.ANMO.20.EN2, IU.ANMO.20.ENZ,
                    IU.ANMO.20.HN1, IU.ANMO.20.HN1, IU.ANMO.20.HN2,
                    IU.ANMO.20.HN2, IU.ANMO.20.HNZ, IU.ANMO.20.HNZ,
                    IU.ANMO.20.LN1, IU.ANMO.20.LN1, IU.ANMO.20.LN2,
                    IU.ANMO.20.LN2, IU.ANMO.20.LNZ, IU.ANMO.20.LNZ,
                    IU.ANMO.30.LDO, IU.ANMO.31.LDO, IU.ANMO.35.LDO,
                    IU.ANMO.40.LFZ, IU.ANMO.50.LDO, IU.ANMO.50.LIO,
                    IU.ANMO.50.LKO, IU.ANMO.50.LRH, IU.ANMO.50.LRI,
                    IU.ANMO.50.LWD, IU.ANMO.50.LWS, IU.ANMO.60.HDF

        :type starttime: :class:`~obspy.core.utcdatetime.UTCDateTime`
        :param starttime: Limit to metadata epochs starting on or after the
            specified start time.
        :type endtime: :class:`~obspy.core.utcdatetime.UTCDateTime`
        :param endtime: Limit to metadata epochs ending on or before the
            specified end time.
        :type startbefore: :class:`~obspy.core.utcdatetime.UTCDateTime`
        :param startbefore: Limit to metadata epochs starting before specified
            time.
        :type startafter: :class:`~obspy.core.utcdatetime.UTCDateTime`
        :param startafter: Limit to metadata epochs starting after specified
            time.
        :type endbefore: :class:`~obspy.core.utcdatetime.UTCDateTime`
        :param endbefore: Limit to metadata epochs ending before specified
            time.
        :type endafter: :class:`~obspy.core.utcdatetime.UTCDateTime`
        :param endafter: Limit to metadata epochs ending after specified time.
        :type network: str
        :param network: Select one or more network codes. Can be SEED network
            codes or data center defined codes. Multiple codes are
            comma-separated.
        :type station: str
        :param station: Select one or more SEED station codes. Multiple codes
            are comma-separated.
        :type location: str
        :param location: Select one or more SEED location identifiers. Multiple
            identifiers are comma-separated. As a special case “--“ (two
            dashes) will be translated to a string of two space characters to
            match blank location IDs.
        :type channel: str
        :param channel: Select one or more SEED channel codes. Multiple codes
            are comma-separated.
        :type minlatitude: float
        :param minlatitude: Limit to stations with a latitude larger than the
            specified minimum.
        :type maxlatitude: float
        :param maxlatitude: Limit to stations with a latitude smaller than the
            specified maximum.
        :type minlongitude: float
        :param minlongitude: Limit to stations with a longitude larger than the
            specified minimum.
        :type maxlongitude: float
        :param maxlongitude: Limit to stations with a longitude smaller than
            the specified maximum.
        :type latitude: float
        :param latitude: Specify the latitude to be used for a radius search.
        :type longitude: float
        :param longitude: Specify the longitude to the used for a radius
            search.
        :type minradius: float
        :param minradius: Limit results to stations within the specified
            minimum number of degrees from the geographic point defined by the
                    latitude and longitude parameters.
        :type maxradius: float
        :param maxradius: Limit results to stations within the specified
            maximum number of degrees from the geographic point defined by the
            latitude and longitude parameters.
        :type level: str
        :param level: Specify the level of detail for the results ("network",
            "station", "channel", "response"), e.g. specify "response" to get
            full information including instrument response for each channel.
        :type includerestricted: bool
        :param includerestricted: Specify if results should include information
            for restricted stations.
        :type includeavailability: bool
        :param includeavailability: Specify if results should include
            information about time series data availability.
        :type updatedafter: :class:`~obspy.core.utcdatetime.UTCDateTime`
        :param updatedafter: Limit to metadata updated after specified date;
            updates are data center specific.
        :type filename: str or open file-like object
        :param filename: If given, the downloaded data will be saved there
            instead of being parse to an ObsPy object. Thus it will contain the
            raw data from the webservices.
        :rtype: :class:`~obspy.station.inventory.Inventory`
        :returns: Inventory with requested station information.

        Any additional keyword arguments will be passed to the webservice as
        additional arguments. If you pass one of the default parameters and the
        webservice does not support it, a warning will be issued. Passing any
        non-default parameters that the webservice does not support will raise
        an error.
        """
        if "station" not in self.services:
            msg = "The current client does not have a station service."
            raise ValueError(msg)

        locs = locals()
        setup_query_dict('station', locs, kwargs)

        url = self._create_url_from_parameters(
            "station", DEFAULT_PARAMETERS['station'], kwargs)

        data_stream = self._download(url)
        data_stream.seek(0, 0)
        if filename:
            self._write_to_file_object(filename, data_stream)
            data_stream.close()
        else:
            inventory = read_inventory(data_stream, format="STATIONXML")
            data_stream.close()
            return inventory

    def get_waveforms(self, network, station, location, channel, starttime,
                      endtime, quality=None, minimumlength=None,
                      longestonly=None, filename=None, attach_response=False,
                      **kwargs):
        """
        Query the dataselect service of the client.

        >>> client = Client("IRIS")
        >>> t1 = UTCDateTime("2010-02-27T06:30:00.000")
        >>> t2 = t1 + 1
        >>> st = client.get_waveforms("IU", "ANMO", "00", "BHZ", t1, t2)
        >>> print(st)  # doctest: +ELLIPSIS
        1 Trace(s) in Stream:
        IU.ANMO.00.BHZ | 2010-02-27T06:30:00... | 20.0 Hz, 20 samples
        >>> st = client.get_waveforms("IU", "ANMO", "00", "BH*", t1, t2)
        >>> print(st)  # doctest: +ELLIPSIS
        3 Trace(s) in Stream:
        IU.ANMO.00.BH1 | 2010-02-27T06:30:00... | 20.0 Hz, 20 samples
        IU.ANMO.00.BH2 | 2010-02-27T06:30:00... | 20.0 Hz, 20 samples
        IU.ANMO.00.BHZ | 2010-02-27T06:30:00... | 20.0 Hz, 20 samples
        >>> st = client.get_waveforms("IU", "A*", "*", "BHZ", t1, t2)
        >>> print(st)  # doctest: +ELLIPSIS
        7 Trace(s) in Stream:
        IU.ADK.00.BHZ  | 2010-02-27T06:30:00... | 20.0 Hz, 20 samples
        IU.ADK.10.BHZ  | 2010-02-27T06:30:00... | 40.0 Hz, 40 samples
        IU.AFI.00.BHZ  | 2010-02-27T06:30:00... | 20.0 Hz, 20 samples
        IU.AFI.10.BHZ  | 2010-02-27T06:30:00... | 40.0 Hz, 40 samples
        IU.ANMO.00.BHZ | 2010-02-27T06:30:00... | 20.0 Hz, 20 samples
        IU.ANMO.10.BHZ | 2010-02-27T06:30:00... | 40.0 Hz, 40 samples
        IU.ANTO.00.BHZ | 2010-02-27T06:30:00... | 20.0 Hz, 20 samples
        >>> st = client.get_waveforms("IU", "A??", "?0", "BHZ", t1, t2)
        >>> print(st)  # doctest: +ELLIPSIS
        4 Trace(s) in Stream:
        IU.ADK.00.BHZ | 2010-02-27T06:30:00... | 20.0 Hz, 20 samples
        IU.ADK.10.BHZ | 2010-02-27T06:30:00... | 40.0 Hz, 40 samples
        IU.AFI.00.BHZ | 2010-02-27T06:30:00... | 20.0 Hz, 20 samples
        IU.AFI.10.BHZ | 2010-02-27T06:30:00... | 40.0 Hz, 40 samples
        >>> t = UTCDateTime("2012-12-14T10:36:01.6Z")
        >>> st = client.get_waveforms("TA", "?42A", "*", "BHZ", t+300, t+400,
        ...                           attach_response=True)
        >>> st.remove_response(output="VEL") # doctest: +ELLIPSIS
        <obspy.core.stream.Stream object at ...>
        >>> st.plot()

        .. plot::

            from obspy import UTCDateTime
            from obspy.fdsn import Client
            client = Client("IRIS")
            t = UTCDateTime("2012-12-14T10:36:01.6Z")
            st = client.get_waveforms("TA", "?42A", "*", "BHZ", t+300, t+400,
                                      attach_response=True)
            st.remove_response(output="VEL")
            st.plot()

        .. note::

            Use `attach_response=True` to automatically add response
            information to each trace. This can be used to remove response
            using :meth:`~obspy.core.stream.Stream.remove_response`.

        :type network: str
        :param network: Select one or more network codes. Can be SEED network
            codes or data center defined codes. Multiple codes are
            comma-separated. Wildcards are allowed.
        :type station: str
        :param station: Select one or more SEED station codes. Multiple codes
            are comma-separated. Wildcards are allowed.
        :type location: str
        :param location: Select one or more SEED location identifiers. Multiple
            identifiers are comma-separated. Wildcards are allowed.
        :type channel: str
        :param channel: Select one or more SEED channel codes. Multiple codes
            are comma-separated.
        :type starttime: :class:`~obspy.core.utcdatetime.UTCDateTime`
        :param starttime: Limit results to time series samples on or after the
            specified start time
        :type endtime: :class:`~obspy.core.utcdatetime.UTCDateTime`
        :param endtime: Limit results to time series samples on or before the
            specified end time
        :type quality: str, optional
        :param quality: Select a specific SEED quality indicator, handling is
            data center dependent.
        :type minimumlength: float, optional
        :param minimumlength: Limit results to continuous data segments of a
            minimum length specified in seconds.
        :type longestonly: bool, optional
        :param longestonly: Limit results to the longest continuous segment per
            channel.
        :type filename: str or open file-like object
        :param filename: If given, the downloaded data will be saved there
            instead of being parse to an ObsPy object. Thus it will contain the
            raw data from the webservices.
        :type attach_response: bool
        :param attach_response: Specify whether the station web service should
            be used to automatically attach response information to each trace
            in the result set. A warning will be shown if a response can not be
            found for a channel. Does nothing if output to a file was
            specified.

        Any additional keyword arguments will be passed to the webservice as
        additional arguments. If you pass one of the default parameters and the
        webservice does not support it, a warning will be issued. Passing any
        non-default parameters that the webservice does not support will raise
        an error.
        """
        if "dataselect" not in self.services:
            msg = "The current client does not have a dataselect service."
            raise ValueError(msg)

        locs = locals()
        setup_query_dict('dataselect', locs, kwargs)

        # Special location handling. Convert empty strings to "--".
        if "location" in kwargs and not kwargs["location"]:
            kwargs["location"] = "--"

        url = self._create_url_from_parameters(
            "dataselect", DEFAULT_PARAMETERS['dataselect'], kwargs)

        data_stream = self._download(url)
        data_stream.seek(0, 0)
        if filename:
            self._write_to_file_object(filename, data_stream)
            data_stream.close()
        else:
            st = obspy.read(data_stream, format="MSEED")
            data_stream.close()
            if attach_response:
                self._attach_responses(st)
            return st

    def _attach_responses(self, st):
        """
        Helper method to fetch response via get_stations() and attach it to
        each trace in stream.
        """
        netstas = set([tuple(tr.id.split(".")[:2]) for tr in st])
        inventories = []
        for net, sta in netstas:
            try:
                inventories.append(self.get_stations(network=net, station=sta,
                                                     level="response"))
            except Exception as e:
                warnings.warn(str(e))
        st.attach_response(inventories)

    def get_waveforms_bulk(self, bulk, quality=None, minimumlength=None,
                           longestonly=None, filename=None,
                           attach_response=False, **kwargs):
        r"""
        Query the dataselect service of the client. Bulk request.

        Send a bulk request for waveforms to the server. `bulk` can either be
        specified as a filename, a file-like object or a string (with
        information formatted according to the FDSN standard) or a list of
        lists (each specifying network, station, location, channel, starttime
        and endtime). See examples and parameter description for more
        details.

        `bulk` can be provided in the following forms:

        (1) As a list of lists. Each list item has to be list of network,
            station, location, channel, starttime and endtime.

        (2) As a valid request string/file as defined in the
            `FDSNWS documentation <http://www.fdsn.org/webservices/>`_.
            The request information can be provided as a..

              - a string containing the request information
              - a string with the path to a local file with the request
              - an open file handle (or file-like object) with the request

        >>> client = Client("IRIS")
        >>> t1 = UTCDateTime("2010-02-27T06:30:00.000")
        >>> t2 = t1 + 1
        >>> t3 = t1 + 3
        >>> bulk = [("IU", "ANMO", "*", "BHZ", t1, t2),
        ...         ("IU", "AFI", "1?", "BHE", t1, t3),
        ...         ("GR", "GRA1", "*", "BH*", t2, t3)]
        >>> st = client.get_waveforms_bulk(bulk)
        >>> print(st)  # doctest: +ELLIPSIS
        5 Trace(s) in Stream:
        GR.GRA1..BHE   | 2010-02-27T06:30:01... | 20.0 Hz, 40 samples
        GR.GRA1..BHN   | 2010-02-27T06:30:01... | 20.0 Hz, 40 samples
        GR.GRA1..BHZ   | 2010-02-27T06:30:01... | 20.0 Hz, 40 samples
        IU.ANMO.00.BHZ | 2010-02-27T06:30:00... | 20.0 Hz, 20 samples
        IU.ANMO.10.BHZ | 2010-02-27T06:30:00... | 40.0 Hz, 40 samples
        >>> bulk = 'quality=B\n' + \
        ...        'longestonly=false\n' + \
        ...        'IU ANMO * BHZ 2010-02-27 2010-02-27T00:00:02\n' + \
        ...        'IU AFI 1? BHE 2010-02-27 2010-02-27T00:00:04\n' + \
        ...        'GR GRA1 * BH? 2010-02-27 2010-02-27T00:00:02\n'
        >>> st = client.get_waveforms_bulk(bulk)
        >>> print(st)  # doctest: +ELLIPSIS
        5 Trace(s) in Stream:
        GR.GRA1..BHE   | 2010-02-27T00:00:00... | 20.0 Hz, 40 samples
        GR.GRA1..BHN   | 2010-02-27T00:00:00... | 20.0 Hz, 40 samples
        GR.GRA1..BHZ   | 2010-02-27T00:00:00... | 20.0 Hz, 40 samples
        IU.ANMO.00.BHZ | 2010-02-27T00:00:00... | 20.0 Hz, 40 samples
        IU.ANMO.10.BHZ | 2010-02-27T00:00:00... | 40.0 Hz, 80 samples
        >>> st = client.get_waveforms_bulk("/tmp/request.txt") \
        ...     # doctest: +SKIP
        >>> print(st)  # doctest: +SKIP
        5 Trace(s) in Stream:
        GR.GRA1..BHE   | 2010-02-27T00:00:00... | 20.0 Hz, 40 samples
        GR.GRA1..BHN   | 2010-02-27T00:00:00... | 20.0 Hz, 40 samples
        GR.GRA1..BHZ   | 2010-02-27T00:00:00... | 20.0 Hz, 40 samples
        IU.ANMO.00.BHZ | 2010-02-27T00:00:00... | 20.0 Hz, 40 samples
        IU.ANMO.10.BHZ | 2010-02-27T00:00:00... | 40.0 Hz, 80 samples
        >>> t = UTCDateTime("2012-12-14T10:36:01.6Z")
        >>> t1 = t + 300
        >>> t2 = t + 400
        >>> bulk = [("TA", "S42A", "*", "BHZ", t1, t2),
        ...         ("TA", "W42A", "*", "BHZ", t1, t2),
        ...         ("TA", "Z42A", "*", "BHZ", t1, t2)]
        >>> st = client.get_waveforms_bulk(bulk, attach_response=True)
        >>> st.remove_response(output="VEL") # doctest: +ELLIPSIS
        <obspy.core.stream.Stream object at ...>
        >>> st.plot()

        .. plot::

            from obspy import UTCDateTime
            from obspy.fdsn import Client
            client = Client("IRIS")
            t = UTCDateTime("2012-12-14T10:36:01.6Z")
            t1 = t + 300
            t2 = t + 400
            bulk = [("TA", "S42A", "*", "BHZ", t1, t2),
                    ("TA", "W42A", "*", "BHZ", t1, t2),
                    ("TA", "Z42A", "*", "BHZ", t1, t2)]
            st = client.get_waveforms_bulk(bulk, attach_response=True)
            st.remove_response(output="VEL")
            st.plot()

        .. note::

            Use `attach_response=True` to automatically add response
            information to each trace. This can be used to remove response
            using :meth:`~obspy.core.stream.Stream.remove_response`.

        :type bulk: str, file-like object or list of lists
        :param bulk: Information about the requested data. See above for
            details.
        :type quality: str, optional
        :param quality: Select a specific SEED quality indicator, handling is
            data center dependent. Ignored when `bulk` is provided as a
            request string/file.
        :type minimumlength: float, optional
        :param minimumlength: Limit results to continuous data segments of a
            minimum length specified in seconds. Ignored when `bulk` is
            provided as a request string/file.
        :type longestonly: bool, optional
        :param longestonly: Limit results to the longest continuous segment per
            channel. Ignored when `bulk` is provided as a request string/file.
        :type filename: str or open file-like object
        :param filename: If given, the downloaded data will be saved there
            instead of being parse to an ObsPy object. Thus it will contain the
            raw data from the webservices.
        :type attach_response: bool
        :param attach_response: Specify whether the station web service should
            be used to automatically attach response information to each trace
            in the result set. A warning will be shown if a response can not be
            found for a channel. Does nothing if output to a file was
            specified.

        Any additional keyword arguments will be passed to the webservice as
        additional arguments. If you pass one of the default parameters and the
        webservice does not support it, a warning will be issued. Passing any
        non-default parameters that the webservice does not support will raise
        an error.
        """
        if "dataselect" not in self.services:
            msg = "The current client does not have a dataselect service."
            raise ValueError(msg)

        locs = locals()
        # if it's an iterable, we build up the query string from it
        # StringIO objects also have __iter__ so check for read as well
        if hasattr(bulk, "__iter__") \
                and not hasattr(bulk, "read") \
                and not isinstance(bulk, (str, native_str)):
            tmp = ["%s=%s" % (key, convert_to_string(locs[key]))
                   for key in ("quality", "minimumlength", "longestonly")
                   if locs[key] is not None]
            # empty location codes have to be represented by two dashes
            tmp += [" ".join((net, sta, loc or "--", cha,
                              convert_to_string(t1), convert_to_string(t2)))
                    for net, sta, loc, cha, t1, t2 in bulk]
            bulk = "\n".join(tmp)
        else:
            override_keys = ("quality", "minimumlength", "longestonly")
            if any([locs[key] is not None for key in override_keys]):
                msg = ("Parameters %s are ignored when request data is "
                       "provided as a string or file!")
                warnings.warn(msg % override_keys)
            # if it has a read method, read data from there
            if hasattr(bulk, "read"):
                bulk = bulk.read()
            elif isinstance(bulk, (str, native_str)):
                # check if bulk is a local file
                if "\n" not in bulk and os.path.isfile(bulk):
                    with open(bulk, 'r') as fh:
                        tmp = fh.read()
                    bulk = tmp
                # just use bulk as input data
                else:
                    pass
            else:
                msg = ("Unrecognized input for 'bulk' argument. Please "
                       "contact developers if you think this is a bug.")
                raise NotImplementedError(msg)

        url = self._build_url("dataselect", "query")

        data_stream = self._download(url,
                                     data=bulk.encode('ascii', 'strict'))
        data_stream.seek(0, 0)
        if filename:
            self._write_to_file_object(filename, data_stream)
            data_stream.close()
        else:
            st = obspy.read(data_stream, format="MSEED")
            data_stream.close()
            if attach_response:
                self._attach_responses(st)
            return st

    def _write_to_file_object(self, filename_or_object, data_stream):
        if hasattr(filename_or_object, "write"):
            filename_or_object.write(data_stream.read())
            return
        with open(filename_or_object, "wb") as fh:
            fh.write(data_stream.read())

    def _create_url_from_parameters(self, service, default_params, parameters):
        """
        """
        service_params = self.services[service]
        # Get all required parameters and make sure they are available!
        required_parameters = [
            key for key, value in service_params.items()
            if value["required"] is True]
        for req_param in required_parameters:
            if req_param not in parameters:
                msg = "Parameter '%s' is required." % req_param
                raise TypeError(msg)

        final_parameter_set = {}

        # Now loop over all parameters, convert them and make sure they are
        # accepted by the service.
        for key, value in parameters.items():
            if key not in service_params:
                # If it is not in the service but in the default parameters
                # raise a warning.
                if key in default_params:
                    msg = ("The standard parameter '%s' is not supported by "
                           "the webservice. It will be silently ignored." %
                           key)
                    warnings.warn(msg)
                    continue
                elif key in WADL_PARAMETERS_NOT_TO_BE_PARSED:
                    msg = ("The parameter '%s' is ignored because it is not "
                           "useful within ObsPy")
                    warnings.warn(msg % key)
                    continue
                # Otherwise raise an error.
                else:
                    msg = \
                        "The parameter '%s' is not supported by the service." \
                        % key
                    raise TypeError(msg)
            # Now attempt to convert the parameter to the correct type.
            this_type = service_params[key]["type"]
            try:
                value = this_type(value)
            except:
                msg = "'%s' could not be converted to type '%s'." % (
                    str(value), this_type.__name__)
                raise TypeError(msg)
            # Now convert to a string that is accepted by the webservice.
            value = convert_to_string(value)
            if isinstance(value, (str, native_str)):
                if not value:
                    continue
            final_parameter_set[key] = value

        return self._build_url(service, "query",
                               parameters=final_parameter_set)

    def __str__(self):
        versions = dict([(s, self._get_webservice_versionstring(s))
                         for s in self.services if s in FDSNWS])
        services_string = ["'%s' (v%s)" % (s, versions[s])
                           for s in FDSNWS if s in self.services]
        services_string += ["'%s'" % s
                            for s in self.services if s not in FDSNWS]
        services_string = ", ".join(services_string)
        ret = ("FDSN Webservice Client (base url: {url})\n"
               "Available Services: {services}\n\n"
               "Use e.g. client.help('dataselect') for the\n"
               "parameter description of the individual services\n"
               "or client.help() for parameter description of\n"
               "all webservices.".format(url=self.base_url,
                                         services=services_string))
        return ret

    def help(self, service=None):
        """
        Print a more extensive help for a given service.

        This will use the already parsed WADL files and be specific for each
        data center and always up-to-date.
        """
        if service is not None and service not in self.services:
            msg = "Service '%s' not available for current client." % service
            raise ValueError(msg)

        if service is None:
            services = list(self.services.keys())
        elif service in FDSNWS:
            services = [service]
        else:
            msg = "Service '%s is not a valid FDSN web service." % service
            raise ValueError(msg)

        msg = []
        for service in services:
            if service not in FDSNWS:
                continue
            SERVICE_DEFAULT = DEFAULT_PARAMETERS[service]

            msg.append("Parameter description for the "
                       "'%s' service (v%s) of '%s':" % (
                           service,
                           self._get_webservice_versionstring(service),
                           self.base_url))

            # Loop over all parameters and group them in three list: available
            # default parameters, missing default parameters and additional
            # parameters
            available_default_parameters = []
            missing_default_parameters = []
            additional_parameters = []

            printed_something = False

            for name in SERVICE_DEFAULT:
                if name in self.services[service]:
                    available_default_parameters.append(name)
                else:
                    missing_default_parameters.append(name)

            for name in self.services[service].keys():
                if name not in SERVICE_DEFAULT:
                    additional_parameters.append(name)

            def _param_info_string(name):
                param = self.services[service][name]
                name = "%s (%s)" % (name, param["type"].__name__)
                req_def = ""
                if param["required"]:
                    req_def = "Required Parameter"
                elif param["default_value"]:
                    req_def = "Default value: %s" % str(param["default_value"])
                if param["options"]:
                    req_def += ", Choices: %s" % \
                        ", ".join(map(str, param["options"]))
                if req_def:
                    req_def = ", %s" % req_def
                if param["doc_title"]:
                    doc_title = wrap_long_string(param["doc_title"],
                                                 prefix="        ")
                    doc_title = "\n" + doc_title
                else:
                    doc_title = ""

                return "    {name}{req_def}{doc_title}".format(
                    name=name, req_def=req_def, doc_title=doc_title)

            if additional_parameters:
                printed_something = True
                msg.append("The service offers the following "
                           "non-standard parameters:")
                for name in additional_parameters:
                    msg.append(_param_info_string(name))

            if missing_default_parameters:
                printed_something = True
                msg.append("WARNING: The service does not offer the following "
                           "standard parameters: %s" %
                           ", ".join(missing_default_parameters))

            if service == "event" and \
                    "available_event_catalogs" in self.services:
                printed_something = True
                msg.append("Available catalogs: %s" %
                           ", ".join(
                               self.services["available_event_catalogs"]))

            if service == "event" and \
                    "available_event_contributors" in self.services:
                printed_something = True
                msg.append("Available contributors: %s" %
                           ", ".join(
                               self.services["available_event_contributors"]))

            if printed_something is False:
                msg.append("No derivations from standard detected")

        print("\n".join(msg))

    def _download(self, url, return_string=False, data=None):
        code, data = download_url(
            url, headers=self.request_headers, debug=self.debug,
            return_string=return_string, data=data, timeout=self.timeout)
        # No data.
        if code == 204:
            raise FDSNException("No data available for request.")
        elif code == 400:
            msg = "Bad request. Please contact the developers."
            raise NotImplementedError(msg)
        elif code == 401:
            raise FDSNException("Unauthorized, authentication required.")
        elif code == 403:
            raise FDSNException("Authentication failed.")
        elif code == 413:
            raise FDSNException("Request would result in too much data. "
                                "Denied by the datacenter. Split the request "
                                "in smaller parts")
        # Request URI too large.
        elif code == 414:
            msg = ("The request URI is too large. Please contact the ObsPy "
                   "developers.")
            raise NotImplementedError(msg)
        elif code == 500:
            raise FDSNException("Service responds: Internal server error")
        elif code == 503:
            raise FDSNException("Service temporarily unavailable")
        # Catch any non 200 codes.
        elif code != 200:
            raise FDSNException("Unknown HTTP code: %i" % code)
        return data

    def _build_url(self, service, resource_type, parameters={}):
        """
        Builds the correct URL.

        Replaces "query" with "queryauth" if client has authentication
        information.
        """
        # authenticated dataselect queries have different target URL
        if self.user is not None:
            if service == "dataselect" and resource_type == "query":
                resource_type = "queryauth"
        return build_url(self.base_url, service, self.major_versions[service],
                         resource_type, parameters)

    def _discover_services(self):
        """
        Automatically discovers available services.

        They are discovered by downloading the corresponding WADL files. If a
        WADL does not exist, the services are assumed to be non-existent.
        """
        urls = [self._build_url(service, "application.wadl")
                for service in ("dataselect", "event", "station")]
        urls.append(self._build_url("event", "catalogs"))
        urls.append(self._build_url("event", "contributors"))

        # Request all in parallel.
        wadl_queue = queue.Queue()

        headers = self.request_headers
        debug = self.debug

        def get_download_thread(url):
            class ThreadURL(threading.Thread):
                def run(self):
                    code, data = download_url(url, headers=headers,
                                              debug=debug)
                    if code == 200:
                        wadl_queue.put((url, data))
                    else:
                        wadl_queue.put((url, None))
            return ThreadURL()

        threads = list(map(get_download_thread, urls))
        for thread in threads:
            thread.start()
        for thread in threads:
            thread.join(15)

        self.services = {}
        for _ in range(wadl_queue.qsize()):
            item = wadl_queue.get()
            url, wadl = item
            if wadl is None:
                continue
            if "dataselect" in url:
                self.services["dataselect"] = WADLParser(wadl).parameters
                if self.debug is True:
                    print("Discovered dataselect service")
            elif "event" in url and "application.wadl" in url:
                self.services["event"] = WADLParser(wadl).parameters
                if self.debug is True:
                    print("Discovered event service")
            elif "station" in url:
                self.services["station"] = WADLParser(wadl).parameters
                if self.debug is True:
                    print("Discovered station service")
            elif "event" in url and "catalogs" in url:
                try:
                    self.services["available_event_catalogs"] = \
                        parse_simple_xml(wadl)["catalogs"]
                except ValueError:
                    msg = "Could not parse the catalogs at '%s'."
                    warnings.warn(msg)

            elif "event" in url and "contributors" in url:
                try:
                    self.services["available_event_contributors"] = \
                        parse_simple_xml(wadl)["contributors"]
                except ValueError:
                    msg = "Could not parse the contributors at '%s'."
                    warnings.warn(msg)
        if not self.services:
            msg = ("No FDSN services could be discoverd at '%s'. This could "
                   "be due to a temporary service outage or an invalid FDSN "
                   "service address." % self.base_url)
            raise FDSNException(msg)

    def get_webservice_version(self, service):
        """
        Get full version information of webservice (as a tuple of ints).
        """
        if service is not None and service not in self.services:
            msg = "Service '%s' not available for current client." % service
            raise ValueError(msg)

        if service not in FDSNWS:
            msg = "Service '%s is not a valid FDSN web service." % service
            raise ValueError(msg)

        url = self._build_url(service, "version")
        version = self._download(url, return_string=True)
        return list(map(int, version.split(b".")))

    def _get_webservice_versionstring(self, service):
        """
        Get full version information of webservice as a string.
        """
        version = self.get_webservice_version(service)
        return ".".join(map(str, version))


def convert_to_string(value):
    """
    Takes any value and converts it to a string compliant with the FDSN
    webservices.

    Will raise a ValueError if the value could not be converted.

    >>> print(convert_to_string("abcd"))
    abcd
    >>> print(convert_to_string(1))
    1
    >>> print(convert_to_string(1.2))
    1.2
    >>> print(convert_to_string( \
              obspy.UTCDateTime(2012, 1, 2, 3, 4, 5, 666666)))
    2012-01-02T03:04:05.666666
    >>> print(convert_to_string(True))
    true
    >>> print(convert_to_string(False))
    false
    """
    if isinstance(value, (str, native_str)):
        return value
    # Boolean test must come before integer check!
    elif isinstance(value, bool):
        return str(value).lower()
    elif isinstance(value, int):
        return str(value)
    elif isinstance(value, float):
        return str(value)
    elif isinstance(value, obspy.UTCDateTime):
        return str(value).replace("Z", "")
    elif PY2 and isinstance(value, bytes):
        return value
    else:
        raise TypeError("Unexpected type %s" % repr(value))


def build_url(base_url, service, major_version, resource_type, parameters={}):
    """
    URL builder for the FDSN webservices.

    Built as a separate function to enhance testability.

    >>> print(build_url("http://service.iris.edu", "dataselect", 1, \
                        "application.wadl"))
    http://service.iris.edu/fdsnws/dataselect/1/application.wadl

    >>> print(build_url("http://service.iris.edu", "dataselect", 1, \
                        "query", {"cha": "EHE"}))
    http://service.iris.edu/fdsnws/dataselect/1/query?cha=EHE
    """
    # Only allow certain resource types.
    if service not in ["dataselect", "event", "station"]:
        msg = "Resource type '%s' not allowed. Allowed types: \n%s" % \
            (service, ",".join(("dataselect", "event", "station")))
        raise ValueError(msg)

    # Special location handling.
    if "location" in parameters:
        loc = parameters["location"].replace(" ", "")
        # Empty location.
        if not loc:
            loc = "--"
        # Empty location at start of list.
        if loc.startswith(','):
            loc = "--" + loc
        # Empty location at end of list.
        if loc.endswith(','):
            loc += "--"
        # Empty location in middle of list.
        loc = loc.replace(",,", ",--,")
        parameters["location"] = loc

    url = "/".join((base_url, "fdsnws", service,
                    str(major_version), resource_type))
    if parameters:
        # Strip parameters.
        for key, value in parameters.items():
            try:
                parameters[key] = value.strip()
            except:
                pass
        url = "?".join((url, compatibility.urlencode(parameters)))
    return url


def download_url(url, timeout=10, headers={}, debug=False,
                 return_string=True, data=None):
    """
    Returns a pair of tuples.

    The first one is the returned HTTP code and the second the data as
    string.

    Will return a touple of Nones if the service could not be found.
    All encountered exceptions will get raised unless `debug=True` is
    specified.

    Performs a http GET if data=None, otherwise a http POST.
    """
    if debug is True:
        print("Downloading %s" % url)

    try:
        url_obj = compatibility.urlopen(
            compatibility.Request(url=url, headers=headers),
            timeout=timeout,
            data=data)
    # Catch HTTP errors.
    except compatibility.HTTPError as e:
        if debug is True:
<<<<<<< HEAD
            print(("HTTP error %i while downloading '%s': %s" %
                  (e.code, url, e.read())))
=======
            msg = "HTTP error %i while downloading '%s': %s" % \
                  (e.code, url, e.read())
            msg += "Service error:\n%s" % url_obj.read()
            print(msg)
>>>>>>> 8cd5ca5b
            return e.code, None
        raise
    except Exception as e:
        if debug is True:
            print("Error while downloading: %s" % url)
            return None, None
        raise

    code = url_obj.getcode()
    if return_string is False:
        data = compatibility.BytesIO(url_obj.read())
    else:
        data = url_obj.read()

    if debug is True:
        print("Downloaded %s with HTTP code: %i" % (url, code))

    return code, data


def setup_query_dict(service, locs, kwargs):
    """
    """
    # check if alias is used together with the normal parameter
    for key in kwargs:
        if key in PARAMETER_ALIASES:
            if locs[PARAMETER_ALIASES[key]] is not None:
                msg = ("two parameters were provided for the same option: "
                       "%s, %s" % (key, PARAMETER_ALIASES[key]))
                raise FDSNException(msg)
    # short aliases are not mentioned in the downloaded WADLs, so we have
    # to map it here according to the official FDSN WS documentation
    for key in list(kwargs.keys()):
        if key in PARAMETER_ALIASES:
            value = kwargs.pop(key)
            if value is not None:
                kwargs[PARAMETER_ALIASES[key]] = value

    for param in DEFAULT_PARAMETERS[service]:
        param = PARAMETER_ALIASES.get(param, param)
        value = locs[param]
        if value is not None:
            kwargs[param] = value


def parse_simple_xml(xml_string):
    """
    Simple helper function for parsing the Catalog and Contributor availability
    files.

    Parses XMLs of the form

    <Bs>
        <total>4</total>
        <B>1</B>
        <B>2</B>
        <B>3</B>
        <B>4</B>
    <Bs>

    and return a dictionary with a single item:

    {"Bs": set(("1", "2", "3", "4"))}
    """
    root = etree.fromstring(xml_string.strip())

    if not root.tag.endswith("s"):
        msg = "Could not parse the XML."
        raise ValueError(msg)
    child_tag = root.tag[:-1]
    children = [i.text for i in root if i.tag == child_tag]

    return {root.tag.lower(): set(children)}


if __name__ == '__main__':
    import doctest
    doctest.testmod(exclude_empty=True)<|MERGE_RESOLUTION|>--- conflicted
+++ resolved
@@ -1199,15 +1199,10 @@
     # Catch HTTP errors.
     except compatibility.HTTPError as e:
         if debug is True:
-<<<<<<< HEAD
-            print(("HTTP error %i while downloading '%s': %s" %
-                  (e.code, url, e.read())))
-=======
             msg = "HTTP error %i while downloading '%s': %s" % \
                   (e.code, url, e.read())
             msg += "Service error:\n%s" % url_obj.read()
             print(msg)
->>>>>>> 8cd5ca5b
             return e.code, None
         raise
     except Exception as e:
